<!-- @see (casperstorm): Disable MD024 because `Keep a Changelog` use duplicate
header titles -->
<!-- markdownlint-disable MD024 -->

# Changelog

All notable changes to this project will be documented in this file.

The format is based on [Keep a Changelog](https://keepachangelog.com/en/1.0.0/),
and this project adheres to [Semantic Versioning](https://semver.org/spec/v2.0.0.html).

The sections should follow the order `Packaging`, `Added`, `Changed`, `Fixed`
and `Removed`.

## [Unreleased]

<<<<<<< HEAD
### Added

- Support zstd compression when creating backups
=======
## Added

- Added flavor for Classic Beta (which TBC Classic beta is using).
>>>>>>> 236d4d9d

### Fix

- CLI now works properly with the new multiple path setup.
- Turkish language no longer crash Ajour in the Wago screen.
- Auto refresh will not correctly respect the exclude list.

## [1.0.0] - 2021-03-23

### Added

- Ability to choose a different directory for each flavor.
  This means you can use a single instance of Ajour even if you have Retail and
  Classic in two different directories.
- Addon backup directory will be created if missing
- Addon updates are automatically checked for every 30 minutes while the program
  is open. If new updates are available, they will be sorted to the top of the screen
- A new "Auto Update" setting can be enabled in the Addons section of the Settings.
  When enabled, Ajour will automatically apply new addon updates when available
  (new updates are checked for every 30 minutes)
- Plater Nameplates are supported in the Wago tab. Updates can be applied
  from this screen

### Changed

- Renamed My WeakAuras to Wago because we now support both Plater and WeakAuras
- Error messages are cleared when "Refresh" is pressed

### Fixed

- Default config folder is no longer created when passing a custom directory
  with `--data`

## [0.7.2] - 2021-03-02

### Added

- Automatically select account in My WeakAuras if there only is one account

### Changed

- Better UX when opening Catalog for the first time

### Fixed

- Issue with TownlongYak addons while updating them through CLI
- Ensure orphaned folders aren't created when updating an addon that no longer
  has a folder from the previous version
- Linux: Disable self update for non-AppImage binaries since this functionality
  only works on the published AppImage

## [0.7.1] - 2021-02-14

### Added

- Townlong Yak addons has been added to the Catalog.
- Optional 'Categories' column for Catalog.
- Optional 'Summary' column for My Addons.
- New languages added to Ajour:
  - 🇺🇦 Ukrainian (thanks Krapka and Orney)

### Changed

- Sorted language picker in Settings.
- Tweaked catalog fuzzy search to weight title matches higher than description
  matches.

### Fixed

- Multiple error messages are now correctly localized.
- Corrected error in flavor detection if Ajour was launched before WoW had ever
  been launched.

## [0.7.0] - 2021-01-26

### Added

- Ability to search for addons in MyAddons.
- New languages added to Ajour:
  - 🇨🇿 Czech (thanks Ragnarocek)
  - 🇳🇴 Norwegian (thanks Jim Nordbø and Nichlas Sørli)
  - 🇭🇺 Hungarian (thanks Krisz)
  - 🇵🇹 Portuguese (thanks Boryana)
  - 🇸🇰 Slovak (thanks Ragnarocek)
  - 🇹🇷 Turkish (thanks Gageracer)

### Changed

- Ajour binaries for Windows are now digitally signed.
- Refreshed the menu with a more simple and uncluttered look.
- Catalog fuzzy matching better removes unrelated results while retaining relevant
  results

### Fixed

- Refresh button in My WeakAura is now interactable at all times.
- Catalog is now being cached and will load faster than before.

## [0.6.3] - 2021-01-14

### Added

- Added back inline changelogs for remote version. Clicking on the remote version
  will show the changelog inline instead of opening a browser window.
- Ajour has been localized. Currently we support the following languages:
  - 🇺🇸 English
  - 🇩🇰 Danish
  - 🇷🇺 Russian (thanks Ruslan)
  - 🇪🇸 Spanish (thanks El Empresario and Boryana)
  - 🇩🇪 German (thanks Subduck)
  - 🇫🇷 French (thanks Nelfym)
  - 🇸🇪 Swedish (thanks Zee)

### Fixed

- Parsing error causing WeakAuras to fail parsing due to missing "version" field
- Incorrect percent encoding in WeakAuras API calls causing auras to not display

## [0.6.1] - 2021-01-02

### Added

- Added "Beta / Alpha" release channel support for GitHub addons. Releases marked
  as "pre-release" on GitHub will show as an update when the addon is marked as
  "Beta" or "Alpha". Releases not marked as "pre-release" will show up for "Stable".
- Row colors now alternate by default for better accessibility. This can be turned
  off in settings under the UI section's "Alternate Row Colors" checkbox.
- Remote version can be clicked to directly open the changelog webpage.
- Added a new button in settings under Column configuration to "Reset Columns".
  Pressing this button will reset columns to their default size, sort & visibility.
- SavedVariables can now be deleted along side the addon if you enable it from
  Settings.

### Changed

- `Interface` folder root is included in the zip backup when `AddOns` is selected.
  Some users store proprietary data alongside the `AddOns` folder that they'd like
  included during backup.
- Removed `Force install` as it had no value.

### Fixed

- Now correctly parses WeakAuars uploaded to Wago as a guest.
- Fixed addon title letter casing for GitHub addons by using the actual repository
  name instead of parsed repo from the user inputted URL
- Removed minimum window size on Linux. This fixed a issue where the application
  would not be resizable.
- Fixed bug where log file didn't respect custom `--data` path. Log is now created
  under the supplied `--data` path.
- Small height difference in Catalog search menu.

## [0.6.0] - 2020-12-20

### Added

- Support for updating WeakAuras from [Wago.io](https://wago.io/weakauras).
  You will find a new button in the menu called `My WeakAuras` if you have
  the WeakAura addon installed.
  - Once setup in Ajour, WeakAuras updates can also be checked on the CLI with
    `ajour update-weakauras`.
- A global release channel can now be set in Settings. This makes it easy to set
  all addons to a certain release channel, instead of going through them one by
  one. Each addon can still overwrite this setting, if wanted.

### Changed

- Catalog search now uses a fuzzy match for better searching of the catalog.

### Fixed

- Certain CF addons weren't fingerprinted correctly due to a bug in the fingerprinting
  logic for splitting on lines.
- Fix a bug where users upgrading from an older version of Ajour might have incorrect
  behavior when trying to resize a column in the Catalog
- Ignored addons are now sorted correctly again
- Fingerprint and addon cache entries are now properly deleted when the addon folder
  is missing from the filesystem
- Unknown addons are now at the botton of the addon list by default instead of top
- Padding was added back on My Addon and Catalog title columns, which was unintentionally
  removed when implementing highlightable rows

## [0.5.4] - 2020-12-07

### Added

- Row Highlighting. Rows in `My Addons` and `Catalog` will now highlight on mouseover.
  Clicking a row in `My Addons` will expand it. Clicking a row in `Catalog` will
  launch the website of the addon.
- Ability to retry an update, if it failed during download or unpacking.
- A minimum size to the Ajour window.
- A new Beta self update channel has been added that can be selected to allow self
  updating Ajour to beta releases. Use this if you'd like to help test out newer
  features before they are released, or just want the latest a little quicker than
  our normal release schedule. This can be changed in the settings.
- Periodic self update check. Ajour will now check for self updates while running
  every hour. Previously self updates were only checked on launch.

### Changed

- The old Changelog system has been removed which means you can no longer
  interact with the versions in the `Local` and `Remote` columns.
  Instead, a `Changelog` button has been added to the expanded addon window.

### Fixed

- Fixed issue where some Tukui addons wouldn't get matched correctly.
- Fixed a bug in backup where the zip archive created on Windows didn't open
  properly
  on Linux and Macos. Fixed by converting Windows `\` path separators to `/`
  before writing to the zip file.

## [0.5.3] - 2020-11-23

### Added

- Added an option to Backup via the command line. Flavors and backup folder sources
  can be specified
  - Pass `ajour backup --help` to get help using this new command
- Two new themes; Ferra and One Dark
- Button in settings to open config data directory

### Changed

- Sorted themes alphabetically in the picker
- Better human readable errors in Ajour gui. Errors and underlying causes
  are still logged.

### Fixed

- Fixed bug that caused catalog to fail downloading when `null` values existed
  in the payload
- Ajour starts with zero height and width after being closed minimized
- Removed timeout for downloading the catalog. Users with slow internet can now
  fetch the catalog regardless of how long it will take
- Catalog could cause Ajour to crash if internet connection was slow

## [0.5.2] - 2020-11-20

### Packaging

- Updated Ajour icon on macOS to a "Big Sur" version

### Added

- About view
- Option to hide ignored addons

### Changed

- Date sort catalog descending first, which is more natural
- Settings now use the whole view

### Fixed

- Game Version fallback to TOC could in some cases fail
- Visual glitch when only having 1 flavor
- Load addons into catalog asynchronously
- Only show categories pertaining to the source selected

## [0.5.1] - 2020-11-12

### Added

- WoWInterface addons has been added to the Catalog.
- Catalog will automatically refresh if Ajour is kept open.
  - Underlying catalog data refreshes every night at 00:00 UTC, this refresh
    triggers at 00:05 UTC
- Added ability to toggle which folders get included in Backup (AddOns & WTF)
- Addons can be installed from GitHub and GitLab via the GUI or command line
  - To install via the command line, check out `ajour install --help`

### Fixed

- If we don't get Game Version from API we fallback to the one in the TOC file
  if present.
- Increased width on certain buttons to avoid line breaks.

## [0.5.0] - 2020-11-03

### Packaging

- Ajour can now self update when a new release is available. An "Update" button
  will appear along with a message that a newer release is available. Clicking this
  button will automatically update Ajour and relaunch it as the newer version.
  - On windows, self update may fail if you've placed the executable in Program
    Files due to permissions. Either run as administrator or place the executable
    under your User folder. We recommend placing it as `%APPDATA%\ajour\ajour.exe`
    and pinning to the taskbar or creating a desktop shortcut.
  - On linux, self update only works when running from the AppImage.
- The linux `AppImage` release assets are now built on Ubuntu 16.04 (Xenial) to
  improve support.

### Added

- You can now select which columns you want to see in the Catalog.
- Game version has been added as a optional column to addons in the Catalog.
- Ajour now matches addons against WoWInterface.
- Button to Ajour website in Settings.
- Tukui addons can now be installed via the Catalog.
  - A cache was added to support this feature since tukui addons have fairly
    unreliable metadata in their .toc files.

### Fixed

- Some addons failed to install through the catalog.
- Cancelling when changing wow path will empty list.
- Case-sensitive issue when sorting addons by title.
- Better addon changelog formatting.
- Bug on linux that caused window size to grow / shrink between sessions when a
  <>1.0 scale was set.
- Issue where Ajour sometimes shows a blank screen while content is loading.
- Issue where forked addons from the curse API would show both versions of the
  addon in Ajour instead of only the one actually installed.

## [0.4.4] - 2020-10-23

### Fixed

- Fixed issue where Tukui addons would delete dependency standalone addons
  during update.
- Now correctly shows all sub-addons if they are a seperate addons.
  - An example is Altoholic-Retail (Teelo's Fork). All it's dependencies are
    actually standalone addons. They are now correctly shown.

## [0.4.3] - 2020-10-22

### Fixed

- Fixed the CurseForge API issue by using another api that caches the responses
  (kindly provided by wowup.io).
- Minor improvements to the matching addons which was caused by yesterdays update
  (SORRY!).

## [0.4.2] - 2020-10-21

### Added

- Add fallback measures for displaying addons when fingerprinting fails or we
  can't link an addon to a remote registry.
  - Curse addons that have been locally modified should now display properly in
    Ajour. A `Repair` button will be present which will install the latest version
    of the addon so Ajour can accurately track the addon without local modifications.
  - Addons that can't match to any registry will now show up in Ajour as status
    `Unknown`. Addons that have multiple folders will not be grouped and instead
    we will show one entry for every folder.
  - **NOTE**: The current ongoing issues with the CurseForge fingerprint API
    means some addons will randomly get one of these new statuses, but should be
    ignored until that issue has been resolved.
- Added Latest Release column to both My Addons and Catalog.
- Support for Beta and PTR.
- When pressing on either `local` or `remote` version in MyAddons you will see
  the changelog.
- When pressing on the addon title inside the catalog Ajour will open the addon
  website.

### Fixed

- Fixed bug where orphaned folders could exist after updating an addon if the
  newer version of an addon didnt't include those folders anymore.
- Ensure symlinks are removed in the addons folder prior to extracting an addon,
  so we don't write into the symlink and instead remove the link / create a new folder.
  - This is a request from a developer who symlinks their source code into the
    addons folder and Ajour could accidently overwrite it.
- Fixed catalog install buttons getting stuck when install fails or addon is
  unavailable to download. Button will now show "Retry" if failed and disabled as
  "Unavailable" if the addon is unavailable.
- Added a check on content length of downloaded addons when updating or
  installing and properly set an error message when this occurs so we know the
  update / install failed so use can retry.
- Fixed a bug in the logic for selecting a relevant release channel.

### Changed

- Now only shows the flavors which is detected in your World of Warcraft folder

### Packaging

- Added Forest Night theme

## [0.4.1] - 2020-10-11

### Added

- 10 new themes has been bundled together with the application.
  - The way you define a theme has been refactored so we can define more nuances.
  - This is a breaking changes for old themes, which needs to be refactored to
    the new format. By default if the theme does not conform to the new format,
    Ajour will simply not try to parse it.
- Added a command line option to update all addons with an update without launching
  the GUI. Process will exit after completing.
  - Use `ajour update` from command line
- Ajour can now self update when a new release is available.
  - User is presented with an "Update" buton instead of a "Download" button when
    a new release is available. Upon clicking, the new release will be downloaded
    in the background, replace the existing executable file, and will be relaunched
    as the new version.

### Fixed

- Fixed a case where we would choose alpha even though it was older than stable.
- Fixed fingerprinting where some addons would fail during fingerprinting due to
  invalid UTF-8 characters and missing files. These addons now successfully fingerprint.

## [0.4.0] - 2020-10-06

### Added

- The catalog has been implemented 📦
  - This is long awaited, but we wanted to get it right. You can now easily and
    quickly search, filter and install addons
  - This first release of the catalog will come with CurseForge as source and in
    the next release we will add Tukui as well
- Logic for falling back to root World of Warcraft directory if a sub-folder was
  chosen
  - We solved a UX problem with some coding logic. It was not always clear that
    Ajour requires the World of Warcraft root folder

### Changed

- Tidy up Settings
- Better onboarding the first time you start Ajour
  - We have added a nice button to the welcome message to let users easily get
    going by selecting the World of Warcraft path

## [0.3.5] - 2020-10-01

### Packaging

- Updated Ajour icon.
- Added an alternative build that uses OpenGL. This will allow Ajour to be used
  by the widest possible audience, and resolve issues where users couldn't use Ajour
  with older / certain GPU configurations. An alternative download link will be
  provided to users wanting to try this build over the default.
- Added AppImage release that can be used on linux distro

### Added

- You can now select which release channel you want each addon to use. Currently
  `alpha`, `beta` and `stable` is supported.
- Columns can now be toggled as visible and reordered from settings. In addition,
  3 new optional columns have been added that can be toggled (Channel, Game Version,
  Author).
- Added command line options that can be specified to change the behavior of Ajour
  at runtime.
  - `--data <PATH>` can be specified to use a custom data directory
  - `--aa <true / false>` can be specified to enable / disable Anti-aliasing.
    Anti-aliasing is used by default if not specified.

### Changed

- Ignored addons has been removed from settings, and is now present in the addon
  list with a `ignored` status.
  - Reason for this is to clean up settings view.
- Reworked the controls for selected flavor. It should now be more obvious what
  is selected and what you can select.
- Ajour now does a better job at cache busting by looking at the modified date
  on a Addon folder.

### Fixed

- Ajour now creates the `.config` dir if it does not exist on macOS and Linux.
  - This fixes a crash where Ajour coudn't start if the user didn't have a `.config`
    directory.
- Fixed a issue where Ajour would crash if CurseForge returned Minecraft addons
  instead of a World of Warcraft addons.
  - We have had a incident where a requested World of Warcraft addon was returned
    as a Minecraft plugin called HorsePower. This we did not expect so Ajour would
    crash.

## [0.3.4] - 2020-09-26

### Packaging

- Windows: Ajour now comes bundled with the needed dependencies. This way we avoid
  relying on the system having Microsoft Visual C++ 2015 Redistributable.

### Added

- It is now possible to see when a update was released in the details view of an
  addon.
- A website button has been added to the detail view of each addon.
  - The idea is that with this button, it is easy to open up the addon website
    and view additional information which Ajour might not show.
- Columns can be resized by clicking & dragging the dividers between the column
  headers. This change will be saved and used when starting Ajour.
- Window size will be saved when resizing the application and used when starting
  Ajour.
- UI Scaling has been added to settings. UI scale can be increased or decreased
  and will be saved when changed.
- A backup option has been added to archive the AddOns and WTF folders from each
  flavor installed on the machine to a user chosen directory.
  - Backups created through Ajour are not actively managed once created, so pruning
    old backups and restoring from a backup need to be handled by the user

### Changed

- Detail view has now a more calm look by utlilizing the space to the right, and
  by increasing the opacity of the background slighty to create some levels in the
  design.

## [0.3.3] - 2020-09-17

### Packaging

- Added local logging for debugging the application. An `ajour.log` file is saved
  in the ajour config directory. This file can be shared along with any bug reports
  to help better debug the issue

### Added

- Improve clarity of row titles to reflect current sort state

### Changed

- Made it easier to use Ajour if you play both Classic and Retail by moving the
  control from settings into the menubar
  - Ajour will now parse both Classic and Retail directories on launch. This means
    that when you switch between the two it will now be instantaneously

### Fixed

- Update all will now respect ignored addons, and correctly skip them
- The settings- and detail-window will now be closed on interactions outside of
  it
  - It was a bit confusing that the windows stayed open even though you interacted
    with the application outside of them
- When displaying details for an addon, the title of the addon is highlighted to
  improve visibility of which addon is expanded
- Better toc file parsing
  - We now have better logic catching the values inside the toc file
  - If we for some reason does not find a title for the addon, we fallback and
    use the foldername
- Check for case-insensitive version of `Interface/AddOns` folder for robustness
- Check for & create ajour config folder before launching concurrent init operations
  - The `load_config` and `load_user_themes` operations are launched concurrently
    on startup. Since they both require the config folder, they will both try to
    create it if it doesn't exist. This causes a panic on linux since the `create_dir`
    fs operation fails if the folder already exists

## [0.3.2] - 2020-09-11

### Changed

- Light theme is now a bit more gentle to the eyes. Don't worry, it's still not
  default.
- Switched Refresh and Update All buttons.

## [0.3.1] - 2020-09-11

### Fixed

- Correctly rehashes addon after an update.
  - After an addon was updated we did in some cases not rehash correctly. This
    was due to the fact that a addon can have multiple folders and this was not
    taken into account in this case. Another case was that we replaced the content
    with the new update, but that could again lead to a miscalclulated hash if there
    was a mismatch in amount of files. Thanks to [tarkah](https://github.com/tarkah)
    for these optimizations.

## [0.3.0] - 2020-09-10

### Added

- Fingerprinting is now used to better match addons.
  - This is a bigger refactor, which introduces a whole new way of matching addons.
    We are now doing a hash of each addon, which we then compare with the API to
    see if we need to update or not. It has, however, introduced a longer initial
    load time because we need to hash each addon. The hash is saved locally, so
    we have some logic in place to minimize the amount of times we are hashing.

### Fixed

- Trimming leading and trailing whitespace from toc values.
  - Small issue where some `.toc` files added multiple space before, or after values
    which would confuse our UI.
- UI glitch in settings has been removed.

## [0.2.5] - 2020-09-05

### Added

- Make columns sortable (by [tarkah](https://github.com/tarkah))
- Support for user themes and theme selection (by [tarkah](https://github.com/tarkah))

### Fixed

- UTF-8 issue in .toc file
- Updated copy, and improved onboarding experience

## [0.2.4] - 2020-09-02

### Added

- Ajour checks itself for updates (by [tarkah](https://github.com/tarkah))
- Tukui now handle classic flavor

### Changed

- Removed details button. Title is now clickable.

### Fixed

- Parsing issue with Tukui addons.

## [0.2.3] - 2020-08-30

### Added

- New logic for bundling together addons
- Author information in addon details
- Ignore and unignore addons

### Changed

- Throttle # of connections to api

## [0.2.2] - 2020-08-27

### Added

- Select game flavor in Settings

### Fixed

- Large addons were not being timedout
- Linux users were not able to select a folder in file dialog

## [0.2.1] - 2020-08-26

### Added

- Settings view
- File dialog to select World of Warcraft pth from settings view
- Force download button on addons

### Fixed

- Better copy for many strings<|MERGE_RESOLUTION|>--- conflicted
+++ resolved
@@ -14,15 +14,10 @@
 
 ## [Unreleased]
 
-<<<<<<< HEAD
-### Added
-
+### Added
+
+- Added flavor for Classic Beta (which TBC Classic beta is using).
 - Support zstd compression when creating backups
-=======
-## Added
-
-- Added flavor for Classic Beta (which TBC Classic beta is using).
->>>>>>> 236d4d9d
 
 ### Fix
 
