<!-- @see (casperstorm): Disable MD024 because `Keep a Changelog` use duplicate
header titles -->
<!-- markdownlint-disable MD024 -->

# Changelog

All notable changes to this project will be documented in this file.

The format is based on [Keep a Changelog](https://keepachangelog.com/en/1.0.0/),
and this project adheres to [Semantic Versioning](https://semver.org/spec/v2.0.0.html).

The sections should follow the order `Packaging`, `Added`, `Changed`, `Fixed`
and `Removed`.

## [Unreleased]

### Added

<<<<<<< HEAD
- New language added to Ajour:
  - Polish (thanks KasprzykM)
=======
- Ability to select Screenshots when backing up.
>>>>>>> 3e477bf2

## [1.2.0] - 2021-05-18

### Added

- Support for TBC.
  - If you are planning on playing **Classic Tbc**, you should check if any addon
    has `-` in Source column, if thats the case, delete and re-download the addon
    from Catalog.
  - If you are planning on playing **Classic Era**, you can either copy your addon
    from `_classic_` to `_classic_era_` or re-download them from Catalog. Ajour doesn't
    migrate it for you.
- Ability to select Ajour data folder when backing up.

### Fixed

- Windows: Only one instance of Ajour can be launched at a time.

### Changed

- Renamed option `both` to `all` for `backup` CLI command.

## [1.1.0] - 2021-04-15

### Added

- Windows: Ajour can now be closed to the system tray. New options in Settings have
  been added to Close to the Tray, Start Ajour closed to the Tray, and Launch Ajour
  at boot.
  - While closed to tray, the icon can be double clicked to toggle window visibility
    or right clicked and toggled from the menu.
- Small labels will now indicate if there are addons or Wago's ready to be updated.
- Added CLI command `add-path`. More information can be found in CLI.md.
- A Theme Builder website has been created where themes can be created and easily
  imported into Ajour.
  - Website can be accessed from Settings -> Open Theme Builder or directly via
    [https://theme.getajour.com](https://theme.getajour.com)
  - After editing theme, copy URL and paste in Settings -> Import Theme then click
    Import

### Changed

- Renamed CLI command `update-weakauras` to `update-auras`.

### Fixed

- Localization issues which were causing Ajour to crash has been resolved.
- Resolved issue where single accounts was never saved to the
  config casuing the CLI `update-weakauras` not to work properly.

## [1.0.1] - 2021-03-28

### Added

- Added flavor for Classic Beta (which TBC Classic beta is using).
- Support zstd compression when creating backups

### Fixed

- CLI now works properly with the new multiple path setup.
- Turkish language no longer crash Ajour in the Wago screen.
- Auto refresh will now correctly respect the exclude list.

## [1.0.0] - 2021-03-23

### Added

- Ability to choose a different directory for each flavor.
  This means you can use a single instance of Ajour even if you have Retail and
  Classic in two different directories.
- Addon backup directory will be created if missing
- Addon updates are automatically checked for every 30 minutes while the program
  is open. If new updates are available, they will be sorted to the top of the screen
- A new "Auto Update" setting can be enabled in the Addons section of the Settings.
  When enabled, Ajour will automatically apply new addon updates when available
  (new updates are checked for every 30 minutes)
- Plater Nameplates are supported in the Wago tab. Updates can be applied
  from this screen

### Changed

- Renamed My WeakAuras to Wago because we now support both Plater and WeakAuras
- Error messages are cleared when "Refresh" is pressed

### Fixed

- Default config folder is no longer created when passing a custom directory
  with `--data`

## [0.7.2] - 2021-03-02

### Added

- Automatically select account in My WeakAuras if there only is one account

### Changed

- Better UX when opening Catalog for the first time

### Fixed

- Issue with TownlongYak addons while updating them through CLI
- Ensure orphaned folders aren't created when updating an addon that no longer
  has a folder from the previous version
- Linux: Disable self update for non-AppImage binaries since this functionality
  only works on the published AppImage

## [0.7.1] - 2021-02-14

### Added

- Townlong Yak addons has been added to the Catalog.
- Optional 'Categories' column for Catalog.
- Optional 'Summary' column for My Addons.
- New languages added to Ajour:
  - 🇺🇦 Ukrainian (thanks Krapka and Orney)

### Changed

- Sorted language picker in Settings.
- Tweaked catalog fuzzy search to weight title matches higher than description
  matches.

### Fixed

- Multiple error messages are now correctly localized.
- Corrected error in flavor detection if Ajour was launched before WoW had ever
  been launched.

## [0.7.0] - 2021-01-26

### Added

- Ability to search for addons in MyAddons.
- New languages added to Ajour:
  - 🇨🇿 Czech (thanks Ragnarocek)
  - 🇳🇴 Norwegian (thanks Jim Nordbø and Nichlas Sørli)
  - 🇭🇺 Hungarian (thanks Krisz)
  - 🇵🇹 Portuguese (thanks Boryana)
  - 🇸🇰 Slovak (thanks Ragnarocek)
  - 🇹🇷 Turkish (thanks Gageracer)

### Changed

- Ajour binaries for Windows are now digitally signed.
- Refreshed the menu with a more simple and uncluttered look.
- Catalog fuzzy matching better removes unrelated results while retaining relevant
  results

### Fixed

- Refresh button in My WeakAura is now interactable at all times.
- Catalog is now being cached and will load faster than before.

## [0.6.3] - 2021-01-14

### Added

- Added back inline changelogs for remote version. Clicking on the remote version
  will show the changelog inline instead of opening a browser window.
- Ajour has been localized. Currently we support the following languages:
  - 🇺🇸 English
  - 🇩🇰 Danish
  - 🇷🇺 Russian (thanks Ruslan)
  - 🇪🇸 Spanish (thanks El Empresario and Boryana)
  - 🇩🇪 German (thanks Subduck)
  - 🇫🇷 French (thanks Nelfym)
  - 🇸🇪 Swedish (thanks Zee)

### Fixed

- Parsing error causing WeakAuras to fail parsing due to missing "version" field
- Incorrect percent encoding in WeakAuras API calls causing auras to not display

## [0.6.1] - 2021-01-02

### Added

- Added "Beta / Alpha" release channel support for GitHub addons. Releases marked
  as "pre-release" on GitHub will show as an update when the addon is marked as
  "Beta" or "Alpha". Releases not marked as "pre-release" will show up for "Stable".
- Row colors now alternate by default for better accessibility. This can be turned
  off in settings under the UI section's "Alternate Row Colors" checkbox.
- Remote version can be clicked to directly open the changelog webpage.
- Added a new button in settings under Column configuration to "Reset Columns".
  Pressing this button will reset columns to their default size, sort & visibility.
- SavedVariables can now be deleted along side the addon if you enable it from
  Settings.

### Changed

- `Interface` folder root is included in the zip backup when `AddOns` is selected.
  Some users store proprietary data alongside the `AddOns` folder that they'd like
  included during backup.
- Removed `Force install` as it had no value.

### Fixed

- Now correctly parses WeakAuars uploaded to Wago as a guest.
- Fixed addon title letter casing for GitHub addons by using the actual repository
  name instead of parsed repo from the user inputted URL
- Removed minimum window size on Linux. This fixed a issue where the application
  would not be resizable.
- Fixed bug where log file didn't respect custom `--data` path. Log is now created
  under the supplied `--data` path.
- Small height difference in Catalog search menu.

## [0.6.0] - 2020-12-20

### Added

- Support for updating WeakAuras from [Wago.io](https://wago.io/weakauras).
  You will find a new button in the menu called `My WeakAuras` if you have
  the WeakAura addon installed.
  - Once setup in Ajour, WeakAuras updates can also be checked on the CLI with
    `ajour update-weakauras`.
- A global release channel can now be set in Settings. This makes it easy to set
  all addons to a certain release channel, instead of going through them one by
  one. Each addon can still overwrite this setting, if wanted.

### Changed

- Catalog search now uses a fuzzy match for better searching of the catalog.

### Fixed

- Certain CF addons weren't fingerprinted correctly due to a bug in the fingerprinting
  logic for splitting on lines.
- Fix a bug where users upgrading from an older version of Ajour might have incorrect
  behavior when trying to resize a column in the Catalog
- Ignored addons are now sorted correctly again
- Fingerprint and addon cache entries are now properly deleted when the addon folder
  is missing from the filesystem
- Unknown addons are now at the botton of the addon list by default instead of top
- Padding was added back on My Addon and Catalog title columns, which was unintentionally
  removed when implementing highlightable rows

## [0.5.4] - 2020-12-07

### Added

- Row Highlighting. Rows in `My Addons` and `Catalog` will now highlight on mouseover.
  Clicking a row in `My Addons` will expand it. Clicking a row in `Catalog` will
  launch the website of the addon.
- Ability to retry an update, if it failed during download or unpacking.
- A minimum size to the Ajour window.
- A new Beta self update channel has been added that can be selected to allow self
  updating Ajour to beta releases. Use this if you'd like to help test out newer
  features before they are released, or just want the latest a little quicker than
  our normal release schedule. This can be changed in the settings.
- Periodic self update check. Ajour will now check for self updates while running
  every hour. Previously self updates were only checked on launch.

### Changed

- The old Changelog system has been removed which means you can no longer
  interact with the versions in the `Local` and `Remote` columns.
  Instead, a `Changelog` button has been added to the expanded addon window.

### Fixed

- Fixed issue where some Tukui addons wouldn't get matched correctly.
- Fixed a bug in backup where the zip archive created on Windows didn't open
  properly
  on Linux and Macos. Fixed by converting Windows `\` path separators to `/`
  before writing to the zip file.

## [0.5.3] - 2020-11-23

### Added

- Added an option to Backup via the command line. Flavors and backup folder sources
  can be specified
  - Pass `ajour backup --help` to get help using this new command
- Two new themes; Ferra and One Dark
- Button in settings to open config data directory

### Changed

- Sorted themes alphabetically in the picker
- Better human readable errors in Ajour gui. Errors and underlying causes
  are still logged.

### Fixed

- Fixed bug that caused catalog to fail downloading when `null` values existed
  in the payload
- Ajour starts with zero height and width after being closed minimized
- Removed timeout for downloading the catalog. Users with slow internet can now
  fetch the catalog regardless of how long it will take
- Catalog could cause Ajour to crash if internet connection was slow

## [0.5.2] - 2020-11-20

### Packaging

- Updated Ajour icon on macOS to a "Big Sur" version

### Added

- About view
- Option to hide ignored addons

### Changed

- Date sort catalog descending first, which is more natural
- Settings now use the whole view

### Fixed

- Game Version fallback to TOC could in some cases fail
- Visual glitch when only having 1 flavor
- Load addons into catalog asynchronously
- Only show categories pertaining to the source selected

## [0.5.1] - 2020-11-12

### Added

- WoWInterface addons has been added to the Catalog.
- Catalog will automatically refresh if Ajour is kept open.
  - Underlying catalog data refreshes every night at 00:00 UTC, this refresh
    triggers at 00:05 UTC
- Added ability to toggle which folders get included in Backup (AddOns & WTF)
- Addons can be installed from GitHub and GitLab via the GUI or command line
  - To install via the command line, check out `ajour install --help`

### Fixed

- If we don't get Game Version from API we fallback to the one in the TOC file
  if present.
- Increased width on certain buttons to avoid line breaks.

## [0.5.0] - 2020-11-03

### Packaging

- Ajour can now self update when a new release is available. An "Update" button
  will appear along with a message that a newer release is available. Clicking this
  button will automatically update Ajour and relaunch it as the newer version.
  - On windows, self update may fail if you've placed the executable in Program
    Files due to permissions. Either run as administrator or place the executable
    under your User folder. We recommend placing it as `%APPDATA%\ajour\ajour.exe`
    and pinning to the taskbar or creating a desktop shortcut.
  - On linux, self update only works when running from the AppImage.
- The linux `AppImage` release assets are now built on Ubuntu 16.04 (Xenial) to
  improve support.

### Added

- You can now select which columns you want to see in the Catalog.
- Game version has been added as a optional column to addons in the Catalog.
- Ajour now matches addons against WoWInterface.
- Button to Ajour website in Settings.
- Tukui addons can now be installed via the Catalog.
  - A cache was added to support this feature since tukui addons have fairly
    unreliable metadata in their .toc files.

### Fixed

- Some addons failed to install through the catalog.
- Cancelling when changing wow path will empty list.
- Case-sensitive issue when sorting addons by title.
- Better addon changelog formatting.
- Bug on linux that caused window size to grow / shrink between sessions when a
  <>1.0 scale was set.
- Issue where Ajour sometimes shows a blank screen while content is loading.
- Issue where forked addons from the curse API would show both versions of the
  addon in Ajour instead of only the one actually installed.

## [0.4.4] - 2020-10-23

### Fixed

- Fixed issue where Tukui addons would delete dependency standalone addons
  during update.
- Now correctly shows all sub-addons if they are a seperate addons.
  - An example is Altoholic-Retail (Teelo's Fork). All it's dependencies are
    actually standalone addons. They are now correctly shown.

## [0.4.3] - 2020-10-22

### Fixed

- Fixed the CurseForge API issue by using another api that caches the responses
  (kindly provided by wowup.io).
- Minor improvements to the matching addons which was caused by yesterdays update
  (SORRY!).

## [0.4.2] - 2020-10-21

### Added

- Add fallback measures for displaying addons when fingerprinting fails or we
  can't link an addon to a remote registry.
  - Curse addons that have been locally modified should now display properly in
    Ajour. A `Repair` button will be present which will install the latest version
    of the addon so Ajour can accurately track the addon without local modifications.
  - Addons that can't match to any registry will now show up in Ajour as status
    `Unknown`. Addons that have multiple folders will not be grouped and instead
    we will show one entry for every folder.
  - **NOTE**: The current ongoing issues with the CurseForge fingerprint API
    means some addons will randomly get one of these new statuses, but should be
    ignored until that issue has been resolved.
- Added Latest Release column to both My Addons and Catalog.
- Support for Beta and PTR.
- When pressing on either `local` or `remote` version in MyAddons you will see
  the changelog.
- When pressing on the addon title inside the catalog Ajour will open the addon
  website.

### Fixed

- Fixed bug where orphaned folders could exist after updating an addon if the
  newer version of an addon didnt't include those folders anymore.
- Ensure symlinks are removed in the addons folder prior to extracting an addon,
  so we don't write into the symlink and instead remove the link / create a new folder.
  - This is a request from a developer who symlinks their source code into the
    addons folder and Ajour could accidently overwrite it.
- Fixed catalog install buttons getting stuck when install fails or addon is
  unavailable to download. Button will now show "Retry" if failed and disabled as
  "Unavailable" if the addon is unavailable.
- Added a check on content length of downloaded addons when updating or
  installing and properly set an error message when this occurs so we know the
  update / install failed so use can retry.
- Fixed a bug in the logic for selecting a relevant release channel.

### Changed

- Now only shows the flavors which is detected in your World of Warcraft folder

### Packaging

- Added Forest Night theme

## [0.4.1] - 2020-10-11

### Added

- 10 new themes has been bundled together with the application.
  - The way you define a theme has been refactored so we can define more nuances.
  - This is a breaking changes for old themes, which needs to be refactored to
    the new format. By default if the theme does not conform to the new format,
    Ajour will simply not try to parse it.
- Added a command line option to update all addons with an update without launching
  the GUI. Process will exit after completing.
  - Use `ajour update` from command line
- Ajour can now self update when a new release is available.
  - User is presented with an "Update" buton instead of a "Download" button when
    a new release is available. Upon clicking, the new release will be downloaded
    in the background, replace the existing executable file, and will be relaunched
    as the new version.

### Fixed

- Fixed a case where we would choose alpha even though it was older than stable.
- Fixed fingerprinting where some addons would fail during fingerprinting due to
  invalid UTF-8 characters and missing files. These addons now successfully fingerprint.

## [0.4.0] - 2020-10-06

### Added

- The catalog has been implemented 📦
  - This is long awaited, but we wanted to get it right. You can now easily and
    quickly search, filter and install addons
  - This first release of the catalog will come with CurseForge as source and in
    the next release we will add Tukui as well
- Logic for falling back to root World of Warcraft directory if a sub-folder was
  chosen
  - We solved a UX problem with some coding logic. It was not always clear that
    Ajour requires the World of Warcraft root folder

### Changed

- Tidy up Settings
- Better onboarding the first time you start Ajour
  - We have added a nice button to the welcome message to let users easily get
    going by selecting the World of Warcraft path

## [0.3.5] - 2020-10-01

### Packaging

- Updated Ajour icon.
- Added an alternative build that uses OpenGL. This will allow Ajour to be used
  by the widest possible audience, and resolve issues where users couldn't use Ajour
  with older / certain GPU configurations. An alternative download link will be
  provided to users wanting to try this build over the default.
- Added AppImage release that can be used on linux distro

### Added

- You can now select which release channel you want each addon to use. Currently
  `alpha`, `beta` and `stable` is supported.
- Columns can now be toggled as visible and reordered from settings. In addition,
  3 new optional columns have been added that can be toggled (Channel, Game Version,
  Author).
- Added command line options that can be specified to change the behavior of Ajour
  at runtime.
  - `--data <PATH>` can be specified to use a custom data directory
  - `--aa <true / false>` can be specified to enable / disable Anti-aliasing.
    Anti-aliasing is used by default if not specified.

### Changed

- Ignored addons has been removed from settings, and is now present in the addon
  list with a `ignored` status.
  - Reason for this is to clean up settings view.
- Reworked the controls for selected flavor. It should now be more obvious what
  is selected and what you can select.
- Ajour now does a better job at cache busting by looking at the modified date
  on a Addon folder.

### Fixed

- Ajour now creates the `.config` dir if it does not exist on macOS and Linux.
  - This fixes a crash where Ajour coudn't start if the user didn't have a `.config`
    directory.
- Fixed a issue where Ajour would crash if CurseForge returned Minecraft addons
  instead of a World of Warcraft addons.
  - We have had a incident where a requested World of Warcraft addon was returned
    as a Minecraft plugin called HorsePower. This we did not expect so Ajour would
    crash.

## [0.3.4] - 2020-09-26

### Packaging

- Windows: Ajour now comes bundled with the needed dependencies. This way we avoid
  relying on the system having Microsoft Visual C++ 2015 Redistributable.

### Added

- It is now possible to see when a update was released in the details view of an
  addon.
- A website button has been added to the detail view of each addon.
  - The idea is that with this button, it is easy to open up the addon website
    and view additional information which Ajour might not show.
- Columns can be resized by clicking & dragging the dividers between the column
  headers. This change will be saved and used when starting Ajour.
- Window size will be saved when resizing the application and used when starting
  Ajour.
- UI Scaling has been added to settings. UI scale can be increased or decreased
  and will be saved when changed.
- A backup option has been added to archive the AddOns and WTF folders from each
  flavor installed on the machine to a user chosen directory.
  - Backups created through Ajour are not actively managed once created, so pruning
    old backups and restoring from a backup need to be handled by the user

### Changed

- Detail view has now a more calm look by utlilizing the space to the right, and
  by increasing the opacity of the background slighty to create some levels in the
  design.

## [0.3.3] - 2020-09-17

### Packaging

- Added local logging for debugging the application. An `ajour.log` file is saved
  in the ajour config directory. This file can be shared along with any bug reports
  to help better debug the issue

### Added

- Improve clarity of row titles to reflect current sort state

### Changed

- Made it easier to use Ajour if you play both Classic and Retail by moving the
  control from settings into the menubar
  - Ajour will now parse both Classic and Retail directories on launch. This means
    that when you switch between the two it will now be instantaneously

### Fixed

- Update all will now respect ignored addons, and correctly skip them
- The settings- and detail-window will now be closed on interactions outside of
  it
  - It was a bit confusing that the windows stayed open even though you interacted
    with the application outside of them
- When displaying details for an addon, the title of the addon is highlighted to
  improve visibility of which addon is expanded
- Better toc file parsing
  - We now have better logic catching the values inside the toc file
  - If we for some reason does not find a title for the addon, we fallback and
    use the foldername
- Check for case-insensitive version of `Interface/AddOns` folder for robustness
- Check for & create ajour config folder before launching concurrent init operations
  - The `load_config` and `load_user_themes` operations are launched concurrently
    on startup. Since they both require the config folder, they will both try to
    create it if it doesn't exist. This causes a panic on linux since the `create_dir`
    fs operation fails if the folder already exists

## [0.3.2] - 2020-09-11

### Changed

- Light theme is now a bit more gentle to the eyes. Don't worry, it's still not
  default.
- Switched Refresh and Update All buttons.

## [0.3.1] - 2020-09-11

### Fixed

- Correctly rehashes addon after an update.
  - After an addon was updated we did in some cases not rehash correctly. This
    was due to the fact that a addon can have multiple folders and this was not
    taken into account in this case. Another case was that we replaced the content
    with the new update, but that could again lead to a miscalclulated hash if there
    was a mismatch in amount of files. Thanks to [tarkah](https://github.com/tarkah)
    for these optimizations.

## [0.3.0] - 2020-09-10

### Added

- Fingerprinting is now used to better match addons.
  - This is a bigger refactor, which introduces a whole new way of matching addons.
    We are now doing a hash of each addon, which we then compare with the API to
    see if we need to update or not. It has, however, introduced a longer initial
    load time because we need to hash each addon. The hash is saved locally, so
    we have some logic in place to minimize the amount of times we are hashing.

### Fixed

- Trimming leading and trailing whitespace from toc values.
  - Small issue where some `.toc` files added multiple space before, or after values
    which would confuse our UI.
- UI glitch in settings has been removed.

## [0.2.5] - 2020-09-05

### Added

- Make columns sortable (by [tarkah](https://github.com/tarkah))
- Support for user themes and theme selection (by [tarkah](https://github.com/tarkah))

### Fixed

- UTF-8 issue in .toc file
- Updated copy, and improved onboarding experience

## [0.2.4] - 2020-09-02

### Added

- Ajour checks itself for updates (by [tarkah](https://github.com/tarkah))
- Tukui now handle classic flavor

### Changed

- Removed details button. Title is now clickable.

### Fixed

- Parsing issue with Tukui addons.

## [0.2.3] - 2020-08-30

### Added

- New logic for bundling together addons
- Author information in addon details
- Ignore and unignore addons

### Changed

- Throttle # of connections to api

## [0.2.2] - 2020-08-27

### Added

- Select game flavor in Settings

### Fixed

- Large addons were not being timedout
- Linux users were not able to select a folder in file dialog

## [0.2.1] - 2020-08-26

### Added

- Settings view
- File dialog to select World of Warcraft pth from settings view
- Force download button on addons

### Fixed

- Better copy for many strings<|MERGE_RESOLUTION|>--- conflicted
+++ resolved
@@ -16,12 +16,9 @@
 
 ### Added
 
-<<<<<<< HEAD
 - New language added to Ajour:
   - Polish (thanks KasprzykM)
-=======
 - Ability to select Screenshots when backing up.
->>>>>>> 3e477bf2
 
 ## [1.2.0] - 2021-05-18
 
