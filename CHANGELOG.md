--- conflicted
+++ resolved
@@ -14,16 +14,14 @@
 
 ## [Unreleased]
 
-<<<<<<< HEAD
 ### Changed
 
 - Catalog search now uses a fuzzy match for better searching of the catalog.
-=======
+
 ### Fixed
 
 - Certain CF addons weren't fingerprinted correctly due to a bug in the fingerprinting
   logic for splitting on lines.
->>>>>>> aec4eae7
 
 ## [0.5.4] - 2020-12-07
 
