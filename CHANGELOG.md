--- conflicted
+++ resolved
@@ -14,7 +14,7 @@
 
 ## [Unreleased]
 
-<<<<<<< HEAD
+
 ### Added
 
 - Option to disable keybindings in Ajour.
@@ -22,12 +22,8 @@
 ### Fixed
 
 - Resolved a issue where keybindings would trigger with modifiers.
-=======
-### Fixed
-
 - Better handling of the new TOC format with flavor in the filename.
 - Better error handling if a source goes down.
->>>>>>> 4c12bee6
 
 ## [1.3.1] - 2021-09-12
 
