<!-- @see (casperstorm): Disable MD024 because `Keep a Changelog` use duplicate
header titles -->
<!-- markdownlint-disable MD024 -->

# Changelog

All notable changes to this project will be documented in this file.

The format is based on [Keep a Changelog](https://keepachangelog.com/en/1.0.0/),
and this project adheres to [Semantic Versioning](https://semver.org/spec/v2.0.0.html).

The sections should follow the order `Packaging`, `Added`, `Changed`, `Fixed`
and `Removed`.

## [Unreleased]

<<<<<<< HEAD
### Fixed

- Removed minimum window size on Linux. This fixed a issue where the application
  would not be resizable.
=======
### Added

- Added "Beta / Alpha" release channel support for GitHub addons. Releases marked
  as "pre-release" on GitHub will show as an update when the addon is marked as
  "Beta" or "Alpha". Releases not marked as "pre-release" will show up for "Stable".
- Row colors now alternate by default for better accessibility. This can be turned
  off in settings under the UI section's "Alternate Row Colors" checkbox.
- Remote version can be clicked to directly open the changelog webpage.

### Changed

- `Interface` folder root is included in the zip backup when `AddOns` is selected.
  Some users store proprietary data alongside the `AddOns` folder that they'd like
  included during backup.

### Fixed

- Now correctly parses WeakAuars uploaded to Wago as a guest.
- Fixed addon title letter casing for GitHub addons by using the actual repository
  name instead of parsed repo from the user inputted URL
>>>>>>> e411f340

## [0.6.0] - 2020-12-20

### Added

- Support for updating WeakAuras from [Wago.io](https://wago.io/weakauras).
  You will find a new button in the menu called `My WeakAuras` if you have
  the WeakAura addon installed.
  - Once setup in Ajour, WeakAuras updates can also be checked on the CLI with
    `ajour update-weakauras`.
- A global release channel can now be set in Settings. This makes it easy to set
  all addons to a certain release channel, instead of going through them one by
  one. Each addon can still overwrite this setting, if wanted.

### Changed

- Catalog search now uses a fuzzy match for better searching of the catalog.

### Fixed

- Certain CF addons weren't fingerprinted correctly due to a bug in the fingerprinting
  logic for splitting on lines.
- Fix a bug where users upgrading from an older version of Ajour might have incorrect
  behavior when trying to resize a column in the Catalog
- Ignored addons are now sorted correctly again
- Fingerprint and addon cache entries are now properly deleted when the addon folder
  is missing from the filesystem
- Unknown addons are now at the botton of the addon list by default instead of top
- Padding was added back on My Addon and Catalog title columns, which was unintentionally
  removed when implementing highlightable rows

## [0.5.4] - 2020-12-07

### Added

- Row Highlighting. Rows in `My Addons` and `Catalog` will now highlight on mouseover.
  Clicking a row in `My Addons` will expand it. Clicking a row in `Catalog` will
  launch the website of the addon.
- Ability to retry an update, if it failed during download or unpacking.
- A minimum size to the Ajour window.
- A new Beta self update channel has been added that can be selected to allow self
  updating Ajour to beta releases. Use this if you'd like to help test out newer
  features before they are released, or just want the latest a little quicker than
  our normal release schedule. This can be changed in the settings.
- Periodic self update check. Ajour will now check for self updates while running
  every hour. Previously self updates were only checked on launch.

### Changed

- The old Changelog system has been removed which means you can no longer
  interact with the versions in the `Local` and `Remote` columns.
  Instead, a `Changelog` button has been added to the expanded addon window.

### Fixed

- Fixed issue where some Tukui addons wouldn't get matched correctly.
- Fixed a bug in backup where the zip archive created on Windows didn't open
  properly
  on Linux and Macos. Fixed by converting Windows `\` path separators to `/`
  before writing to the zip file.

## [0.5.3] - 2020-11-23

### Added

- Added an option to Backup via the command line. Flavors and backup folder sources
  can be specified
  - Pass `ajour backup --help` to get help using this new command
- Two new themes; Ferra and One Dark
- Button in settings to open config data directory

### Changed

- Sorted themes alphabetically in the picker
- Better human readable errors in Ajour gui. Errors and underlying causes
  are still logged.

### Fixed

- Fixed bug that caused catalog to fail downloading when `null` values existed
  in the payload
- Ajour starts with zero height and width after being closed minimized
- Removed timeout for downloading the catalog. Users with slow internet can now
  fetch the catalog regardless of how long it will take
- Catalog could cause Ajour to crash if internet connection was slow

## [0.5.2] - 2020-11-20

### Packaging

- Updated Ajour icon on macOS to a "Big Sur" version

### Added

- About view
- Option to hide ignored addons

### Changed

- Date sort catalog descending first, which is more natural
- Settings now use the whole view

### Fixed

- Game Version fallback to TOC could in some cases fail
- Visual glitch when only having 1 flavor
- Load addons into catalog asynchronously
- Only show categories pertaining to the source selected

## [0.5.1] - 2020-11-12

### Added

- WoWInterface addons has been added to the Catalog.
- Catalog will automatically refresh if Ajour is kept open.
  - Underlying catalog data refreshes every night at 00:00 UTC, this refresh
    triggers at 00:05 UTC
- Added ability to toggle which folders get included in Backup (AddOns & WTF)
- Addons can be installed from GitHub and GitLab via the GUI or command line
  - To install via the command line, check out `ajour install --help`

### Fixed

- If we don't get Game Version from API we fallback to the one in the TOC file
  if present.
- Increased width on certain buttons to avoid line breaks.

## [0.5.0] - 2020-11-03

### Packaging

- Ajour can now self update when a new release is available. An "Update" button
  will appear along with a message that a newer release is available. Clicking this
  button will automatically update Ajour and relaunch it as the newer version.
  - On windows, self update may fail if you've placed the executable in Program
    Files due to permissions. Either run as administrator or place the executable
    under your User folder. We recommend placing it as `%APPDATA%\ajour\ajour.exe`
    and pinning to the taskbar or creating a desktop shortcut.
  - On linux, self update only works when running from the AppImage.
- The linux `AppImage` release assets are now built on Ubuntu 16.04 (Xenial) to
  improve support.

### Added

- You can now select which columns you want to see in the Catalog.
- Game version has been added as a optional column to addons in the Catalog.
- Ajour now matches addons against WoWInterface.
- Button to Ajour website in Settings.
- Tukui addons can now be installed via the Catalog.
  - A cache was added to support this feature since tukui addons have fairly
    unreliable metadata in their .toc files.

### Fixed

- Some addons failed to install through the catalog.
- Cancelling when changing wow path will empty list.
- Case-sensitive issue when sorting addons by title.
- Better addon changelog formatting.
- Bug on linux that caused window size to grow / shrink between sessions when a
  <>1.0 scale was set.
- Issue where Ajour sometimes shows a blank screen while content is loading.
- Issue where forked addons from the curse API would show both versions of the
  addon in Ajour instead of only the one actually installed.

## [0.4.4] - 2020-10-23

### Fixed

- Fixed issue where Tukui addons would delete dependency standalone addons
  during update.
- Now correctly shows all sub-addons if they are a seperate addons.
  - An example is Altoholic-Retail (Teelo's Fork). All it's dependencies are
    actually standalone addons. They are now correctly shown.

## [0.4.3] - 2020-10-22

### Fixed

- Fixed the CurseForge API issue by using another api that caches the responses
  (kindly provided by wowup.io).
- Minor improvements to the matching addons which was caused by yesterdays update
  (SORRY!).

## [0.4.2] - 2020-10-21

### Added

- Add fallback measures for displaying addons when fingerprinting fails or we
  can't link an addon to a remote registry.
  - Curse addons that have been locally modified should now display properly in
    Ajour. A `Repair` button will be present which will install the latest version
    of the addon so Ajour can accurately track the addon without local modifications.
  - Addons that can't match to any registry will now show up in Ajour as status
    `Unknown`. Addons that have multiple folders will not be grouped and instead
    we will show one entry for every folder.
  - **NOTE**: The current ongoing issues with the CurseForge fingerprint API
    means some addons will randomly get one of these new statuses, but should be
    ignored until that issue has been resolved.
- Added Latest Release column to both My Addons and Catalog.
- Support for Beta and PTR.
- When pressing on either `local` or `remote` version in MyAddons you will see
  the changelog.
- When pressing on the addon title inside the catalog Ajour will open the addon
  website.

### Fixed

- Fixed bug where orphaned folders could exist after updating an addon if the
  newer version of an addon didnt't include those folders anymore.
- Ensure symlinks are removed in the addons folder prior to extracting an addon,
  so we don't write into the symlink and instead remove the link / create a new folder.
  - This is a request from a developer who symlinks their source code into the
    addons folder and Ajour could accidently overwrite it.
- Fixed catalog install buttons getting stuck when install fails or addon is
  unavailable to download. Button will now show "Retry" if failed and disabled as
  "Unavailable" if the addon is unavailable.
- Added a check on content length of downloaded addons when updating or
  installing and properly set an error message when this occurs so we know the
  update / install failed so use can retry.
- Fixed a bug in the logic for selecting a relevant release channel.

### Changed

- Now only shows the flavors which is detected in your World of Warcraft folder

### Packaging

- Added Forest Night theme

## [0.4.1] - 2020-10-11

### Added

- 10 new themes has been bundled together with the application.
  - The way you define a theme has been refactored so we can define more nuances.
  - This is a breaking changes for old themes, which needs to be refactored to
    the new format. By default if the theme does not conform to the new format,
    Ajour will simply not try to parse it.
- Added a command line option to update all addons with an update without launching
  the GUI. Process will exit after completing.
  - Use `ajour update` from command line
- Ajour can now self update when a new release is available.
  - User is presented with an "Update" buton instead of a "Download" button when
    a new release is available. Upon clicking, the new release will be downloaded
    in the background, replace the existing executable file, and will be relaunched
    as the new version.

### Fixed

- Fixed a case where we would choose alpha even though it was older than stable.
- Fixed fingerprinting where some addons would fail during fingerprinting due to
  invalid UTF-8 characters and missing files. These addons now successfully fingerprint.

## [0.4.0] - 2020-10-06

### Added

- The catalog has been implemented 📦
  - This is long awaited, but we wanted to get it right. You can now easily and
    quickly search, filter and install addons
  - This first release of the catalog will come with CurseForge as source and in
    the next release we will add Tukui as well
- Logic for falling back to root World of Warcraft directory if a sub-folder was
  chosen
  - We solved a UX problem with some coding logic. It was not always clear that
    Ajour requires the World of Warcraft root folder

### Changed

- Tidy up Settings
- Better onboarding the first time you start Ajour
  - We have added a nice button to the welcome message to let users easily get
    going by selecting the World of Warcraft path

## [0.3.5] - 2020-10-01

### Packaging

- Updated Ajour icon.
- Added an alternative build that uses OpenGL. This will allow Ajour to be used
  by the widest possible audience, and resolve issues where users couldn't use Ajour
  with older / certain GPU configurations. An alternative download link will be
  provided to users wanting to try this build over the default.
- Added AppImage release that can be used on linux distro

### Added

- You can now select which release channel you want each addon to use. Currently
  `alpha`, `beta` and `stable` is supported.
- Columns can now be toggled as visible and reordered from settings. In addition,
  3 new optional columns have been added that can be toggled (Channel, Game Version,
  Author).
- Added command line options that can be specified to change the behavior of Ajour
  at runtime.
  - `--data <PATH>` can be specified to use a custom data directory
  - `--aa <true / false>` can be specified to enable / disable Anti-aliasing.
    Anti-aliasing is used by default if not specified.

### Changed

- Ignored addons has been removed from settings, and is now present in the addon
  list with a `ignored` status.
  - Reason for this is to clean up settings view.
- Reworked the controls for selected flavor. It should now be more obvious what
  is selected and what you can select.
- Ajour now does a better job at cache busting by looking at the modified date
  on a Addon folder.

### Fixed

- Ajour now creates the `.config` dir if it does not exist on macOS and Linux.
  - This fixes a crash where Ajour coudn't start if the user didn't have a `.config`
    directory.
- Fixed a issue where Ajour would crash if CurseForge returned Minecraft addons
  instead of a World of Warcraft addons.
  - We have had a incident where a requested World of Warcraft addon was returned
    as a Minecraft plugin called HorsePower. This we did not expect so Ajour would
    crash.

## [0.3.4] - 2020-09-26

### Packaging

- Windows: Ajour now comes bundled with the needed dependencies. This way we avoid
  relying on the system having Microsoft Visual C++ 2015 Redistributable.

### Added

- It is now possible to see when a update was released in the details view of an
  addon.
- A website button has been added to the detail view of each addon.
  - The idea is that with this button, it is easy to open up the addon website
    and view additional information which Ajour might not show.
- Columns can be resized by clicking & dragging the dividers between the column
  headers. This change will be saved and used when starting Ajour.
- Window size will be saved when resizing the application and used when starting
  Ajour.
- UI Scaling has been added to settings. UI scale can be increased or decreased
  and will be saved when changed.
- A backup option has been added to archive the AddOns and WTF folders from each
  flavor installed on the machine to a user chosen directory.
  - Backups created through Ajour are not actively managed once created, so pruning
    old backups and restoring from a backup need to be handled by the user

### Changed

- Detail view has now a more calm look by utlilizing the space to the right, and
  by increasing the opacity of the background slighty to create some levels in the
  design.

## [0.3.3] - 2020-09-17

### Packaging

- Added local logging for debugging the application. An `ajour.log` file is saved
  in the ajour config directory. This file can be shared along with any bug reports
  to help better debug the issue

### Added

- Improve clarity of row titles to reflect current sort state

### Changed

- Made it easier to use Ajour if you play both Classic and Retail by moving the
  control from settings into the menubar
  - Ajour will now parse both Classic and Retail directories on launch. This means
    that when you switch between the two it will now be instantaneously

### Fixed

- Update all will now respect ignored addons, and correctly skip them
- The settings- and detail-window will now be closed on interactions outside of
  it
  - It was a bit confusing that the windows stayed open even though you interacted
    with the application outside of them
- When displaying details for an addon, the title of the addon is highlighted to
  improve visibility of which addon is expanded
- Better toc file parsing
  - We now have better logic catching the values inside the toc file
  - If we for some reason does not find a title for the addon, we fallback and
    use the foldername
- Check for case-insensitive version of `Interface/AddOns` folder for robustness
- Check for & create ajour config folder before launching concurrent init operations
  - The `load_config` and `load_user_themes` operations are launched concurrently
    on startup. Since they both require the config folder, they will both try to
    create it if it doesn't exist. This causes a panic on linux since the `create_dir`
    fs operation fails if the folder already exists

## [0.3.2] - 2020-09-11

### Changed

- Light theme is now a bit more gentle to the eyes. Don't worry, it's still not
  default.
- Switched Refresh and Update All buttons.

## [0.3.1] - 2020-09-11

### Fixed

- Correctly rehashes addon after an update.
  - After an addon was updated we did in some cases not rehash correctly. This
    was due to the fact that a addon can have multiple folders and this was not
    taken into account in this case. Another case was that we replaced the content
    with the new update, but that could again lead to a miscalclulated hash if there
    was a mismatch in amount of files. Thanks to [tarkah](https://github.com/tarkah)
    for these optimizations.

## [0.3.0] - 2020-09-10

### Added

- Fingerprinting is now used to better match addons.
  - This is a bigger refactor, which introduces a whole new way of matching addons.
    We are now doing a hash of each addon, which we then compare with the API to
    see if we need to update or not. It has, however, introduced a longer initial
    load time because we need to hash each addon. The hash is saved locally, so
    we have some logic in place to minimize the amount of times we are hashing.

### Fixed

- Trimming leading and trailing whitespace from toc values.
  - Small issue where some `.toc` files added multiple space before, or after values
    which would confuse our UI.
- UI glitch in settings has been removed.

## [0.2.5] - 2020-09-05

### Added

- Make columns sortable (by [tarkah](https://github.com/tarkah))
- Support for user themes and theme selection (by [tarkah](https://github.com/tarkah))

### Fixed

- UTF-8 issue in .toc file
- Updated copy, and improved onboarding experience

## [0.2.4] - 2020-09-02

### Added

- Ajour checks itself for updates (by [tarkah](https://github.com/tarkah))
- Tukui now handle classic flavor

### Changed

- Removed details button. Title is now clickable.

### Fixed

- Parsing issue with Tukui addons.

## [0.2.3] - 2020-08-30

### Added

- New logic for bundling together addons
- Author information in addon details
- Ignore and unignore addons

### Changed

- Throttle # of connections to api

## [0.2.2] - 2020-08-27

### Added

- Select game flavor in Settings

### Fixed

- Large addons were not being timedout
- Linux users were not able to select a folder in file dialog

## [0.2.1] - 2020-08-26

### Added

- Settings view
- File dialog to select World of Warcraft pth from settings view
- Force download button on addons

### Fixed

- Better copy for many strings<|MERGE_RESOLUTION|>--- conflicted
+++ resolved
@@ -14,12 +14,6 @@
 
 ## [Unreleased]
 
-<<<<<<< HEAD
-### Fixed
-
-- Removed minimum window size on Linux. This fixed a issue where the application
-  would not be resizable.
-=======
 ### Added
 
 - Added "Beta / Alpha" release channel support for GitHub addons. Releases marked
@@ -40,7 +34,8 @@
 - Now correctly parses WeakAuars uploaded to Wago as a guest.
 - Fixed addon title letter casing for GitHub addons by using the actual repository
   name instead of parsed repo from the user inputted URL
->>>>>>> e411f340
+- Removed minimum window size on Linux. This fixed a issue where the application
+  would not be resizable.
 
 ## [0.6.0] - 2020-12-20
 
