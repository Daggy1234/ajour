<!-- @see (casperstorm): Disable MD024 because `Keep a Changelog` use duplicate
header titles -->
<!-- markdownlint-disable MD024 -->

# Changelog

All notable changes to this project will be documented in this file.

The format is based on [Keep a Changelog](https://keepachangelog.com/en/1.0.0/),
and this project adheres to [Semantic Versioning](https://semver.org/spec/v2.0.0.html).

The sections should follow the order `Packaging`, `Added`, `Changed`, `Fixed`
and `Removed`.

## [Unreleased]

<<<<<<< HEAD
### Added

- Ability to open backup directory directly from Settings
=======
## [1.2.2] - 2021-07-06

### Fixed

- Ability to correctly match multi toc addons
>>>>>>> 93cadf1c

## [1.2.1] - 2021-07-02

### Added

- New language added to Ajour:
  - Polish (thanks KasprzykM)
- Ability to select Screenshots when backing up.
- Button in settings to open AddOns directory for selected flavor

### Fixed

- Fixed error importing Gitlab addons from repos under a nested subgroup
- Fixed inconsistent size & styling in the segmented mode button
- Fixed bug where SavedVariables files ending in `.bak` weren't deleted

## [1.2.0] - 2021-05-18

### Added

- Support for TBC.
  - If you are planning on playing **Classic Tbc**, you should check if any addon
    has `-` in Source column, if thats the case, delete and re-download the addon
    from Catalog.
  - If you are planning on playing **Classic Era**, you can either copy your addon
    from `_classic_` to `_classic_era_` or re-download them from Catalog. Ajour doesn't
    migrate it for you.
- Ability to select Ajour data folder when backing up.

### Fixed

- Windows: Only one instance of Ajour can be launched at a time.

### Changed

- Renamed option `both` to `all` for `backup` CLI command.

## [1.1.0] - 2021-04-15

### Added

- Windows: Ajour can now be closed to the system tray. New options in Settings have
  been added to Close to the Tray, Start Ajour closed to the Tray, and Launch Ajour
  at boot.
  - While closed to tray, the icon can be double clicked to toggle window visibility
    or right clicked and toggled from the menu.
- Small labels will now indicate if there are addons or Wago's ready to be updated.
- Added CLI command `add-path`. More information can be found in CLI.md.
- A Theme Builder website has been created where themes can be created and easily
  imported into Ajour.
  - Website can be accessed from Settings -> Open Theme Builder or directly via
    [https://theme.getajour.com](https://theme.getajour.com)
  - After editing theme, copy URL and paste in Settings -> Import Theme then click
    Import

### Changed

- Renamed CLI command `update-weakauras` to `update-auras`.

### Fixed

- Localization issues which were causing Ajour to crash has been resolved.
- Resolved issue where single accounts was never saved to the
  config casuing the CLI `update-weakauras` not to work properly.

## [1.0.1] - 2021-03-28

### Added

- Added flavor for Classic Beta (which TBC Classic beta is using).
- Support zstd compression when creating backups

### Fixed

- CLI now works properly with the new multiple path setup.
- Turkish language no longer crash Ajour in the Wago screen.
- Auto refresh will now correctly respect the exclude list.

## [1.0.0] - 2021-03-23

### Added

- Ability to choose a different directory for each flavor.
  This means you can use a single instance of Ajour even if you have Retail and
  Classic in two different directories.
- Addon backup directory will be created if missing
- Addon updates are automatically checked for every 30 minutes while the program
  is open. If new updates are available, they will be sorted to the top of the screen
- A new "Auto Update" setting can be enabled in the Addons section of the Settings.
  When enabled, Ajour will automatically apply new addon updates when available
  (new updates are checked for every 30 minutes)
- Plater Nameplates are supported in the Wago tab. Updates can be applied
  from this screen

### Changed

- Renamed My WeakAuras to Wago because we now support both Plater and WeakAuras
- Error messages are cleared when "Refresh" is pressed

### Fixed

- Default config folder is no longer created when passing a custom directory
  with `--data`

## [0.7.2] - 2021-03-02

### Added

- Automatically select account in My WeakAuras if there only is one account

### Changed

- Better UX when opening Catalog for the first time

### Fixed

- Issue with TownlongYak addons while updating them through CLI
- Ensure orphaned folders aren't created when updating an addon that no longer
  has a folder from the previous version
- Linux: Disable self update for non-AppImage binaries since this functionality
  only works on the published AppImage

## [0.7.1] - 2021-02-14

### Added

- Townlong Yak addons has been added to the Catalog.
- Optional 'Categories' column for Catalog.
- Optional 'Summary' column for My Addons.
- New languages added to Ajour:
  - 🇺🇦 Ukrainian (thanks Krapka and Orney)

### Changed

- Sorted language picker in Settings.
- Tweaked catalog fuzzy search to weight title matches higher than description
  matches.

### Fixed

- Multiple error messages are now correctly localized.
- Corrected error in flavor detection if Ajour was launched before WoW had ever
  been launched.

## [0.7.0] - 2021-01-26

### Added

- Ability to search for addons in MyAddons.
- New languages added to Ajour:
  - 🇨🇿 Czech (thanks Ragnarocek)
  - 🇳🇴 Norwegian (thanks Jim Nordbø and Nichlas Sørli)
  - 🇭🇺 Hungarian (thanks Krisz)
  - 🇵🇹 Portuguese (thanks Boryana)
  - 🇸🇰 Slovak (thanks Ragnarocek)
  - 🇹🇷 Turkish (thanks Gageracer)

### Changed

- Ajour binaries for Windows are now digitally signed.
- Refreshed the menu with a more simple and uncluttered look.
- Catalog fuzzy matching better removes unrelated results while retaining relevant
  results

### Fixed

- Refresh button in My WeakAura is now interactable at all times.
- Catalog is now being cached and will load faster than before.

## [0.6.3] - 2021-01-14

### Added

- Added back inline changelogs for remote version. Clicking on the remote version
  will show the changelog inline instead of opening a browser window.
- Ajour has been localized. Currently we support the following languages:
  - 🇺🇸 English
  - 🇩🇰 Danish
  - 🇷🇺 Russian (thanks Ruslan)
  - 🇪🇸 Spanish (thanks El Empresario and Boryana)
  - 🇩🇪 German (thanks Subduck)
  - 🇫🇷 French (thanks Nelfym)
  - 🇸🇪 Swedish (thanks Zee)

### Fixed

- Parsing error causing WeakAuras to fail parsing due to missing "version" field
- Incorrect percent encoding in WeakAuras API calls causing auras to not display

## [0.6.1] - 2021-01-02

### Added

- Added "Beta / Alpha" release channel support for GitHub addons. Releases marked
  as "pre-release" on GitHub will show as an update when the addon is marked as
  "Beta" or "Alpha". Releases not marked as "pre-release" will show up for "Stable".
- Row colors now alternate by default for better accessibility. This can be turned
  off in settings under the UI section's "Alternate Row Colors" checkbox.
- Remote version can be clicked to directly open the changelog webpage.
- Added a new button in settings under Column configuration to "Reset Columns".
  Pressing this button will reset columns to their default size, sort & visibility.
- SavedVariables can now be deleted along side the addon if you enable it from
  Settings.

### Changed

- `Interface` folder root is included in the zip backup when `AddOns` is selected.
  Some users store proprietary data alongside the `AddOns` folder that they'd like
  included during backup.
- Removed `Force install` as it had no value.

### Fixed

- Now correctly parses WeakAuars uploaded to Wago as a guest.
- Fixed addon title letter casing for GitHub addons by using the actual repository
  name instead of parsed repo from the user inputted URL
- Removed minimum window size on Linux. This fixed a issue where the application
  would not be resizable.
- Fixed bug where log file didn't respect custom `--data` path. Log is now created
  under the supplied `--data` path.
- Small height difference in Catalog search menu.

## [0.6.0] - 2020-12-20

### Added

- Support for updating WeakAuras from [Wago.io](https://wago.io/weakauras).
  You will find a new button in the menu called `My WeakAuras` if you have
  the WeakAura addon installed.
  - Once setup in Ajour, WeakAuras updates can also be checked on the CLI with
    `ajour update-weakauras`.
- A global release channel can now be set in Settings. This makes it easy to set
  all addons to a certain release channel, instead of going through them one by
  one. Each addon can still overwrite this setting, if wanted.

### Changed

- Catalog search now uses a fuzzy match for better searching of the catalog.

### Fixed

- Certain CF addons weren't fingerprinted correctly due to a bug in the fingerprinting
  logic for splitting on lines.
- Fix a bug where users upgrading from an older version of Ajour might have incorrect
  behavior when trying to resize a column in the Catalog
- Ignored addons are now sorted correctly again
- Fingerprint and addon cache entries are now properly deleted when the addon folder
  is missing from the filesystem
- Unknown addons are now at the botton of the addon list by default instead of top
- Padding was added back on My Addon and Catalog title columns, which was unintentionally
  removed when implementing highlightable rows

## [0.5.4] - 2020-12-07

### Added

- Row Highlighting. Rows in `My Addons` and `Catalog` will now highlight on mouseover.
  Clicking a row in `My Addons` will expand it. Clicking a row in `Catalog` will
  launch the website of the addon.
- Ability to retry an update, if it failed during download or unpacking.
- A minimum size to the Ajour window.
- A new Beta self update channel has been added that can be selected to allow self
  updating Ajour to beta releases. Use this if you'd like to help test out newer
  features before they are released, or just want the latest a little quicker than
  our normal release schedule. This can be changed in the settings.
- Periodic self update check. Ajour will now check for self updates while running
  every hour. Previously self updates were only checked on launch.

### Changed

- The old Changelog system has been removed which means you can no longer
  interact with the versions in the `Local` and `Remote` columns.
  Instead, a `Changelog` button has been added to the expanded addon window.

### Fixed

- Fixed issue where some Tukui addons wouldn't get matched correctly.
- Fixed a bug in backup where the zip archive created on Windows didn't open
  properly
  on Linux and Macos. Fixed by converting Windows `\` path separators to `/`
  before writing to the zip file.

## [0.5.3] - 2020-11-23

### Added

- Added an option to Backup via the command line. Flavors and backup folder sources
  can be specified
  - Pass `ajour backup --help` to get help using this new command
- Two new themes; Ferra and One Dark
- Button in settings to open config data directory

### Changed

- Sorted themes alphabetically in the picker
- Better human readable errors in Ajour gui. Errors and underlying causes
  are still logged.

### Fixed

- Fixed bug that caused catalog to fail downloading when `null` values existed
  in the payload
- Ajour starts with zero height and width after being closed minimized
- Removed timeout for downloading the catalog. Users with slow internet can now
  fetch the catalog regardless of how long it will take
- Catalog could cause Ajour to crash if internet connection was slow

## [0.5.2] - 2020-11-20

### Packaging

- Updated Ajour icon on macOS to a "Big Sur" version

### Added

- About view
- Option to hide ignored addons

### Changed

- Date sort catalog descending first, which is more natural
- Settings now use the whole view

### Fixed

- Game Version fallback to TOC could in some cases fail
- Visual glitch when only having 1 flavor
- Load addons into catalog asynchronously
- Only show categories pertaining to the source selected

## [0.5.1] - 2020-11-12

### Added

- WoWInterface addons has been added to the Catalog.
- Catalog will automatically refresh if Ajour is kept open.
  - Underlying catalog data refreshes every night at 00:00 UTC, this refresh
    triggers at 00:05 UTC
- Added ability to toggle which folders get included in Backup (AddOns & WTF)
- Addons can be installed from GitHub and GitLab via the GUI or command line
  - To install via the command line, check out `ajour install --help`

### Fixed

- If we don't get Game Version from API we fallback to the one in the TOC file
  if present.
- Increased width on certain buttons to avoid line breaks.

## [0.5.0] - 2020-11-03

### Packaging

- Ajour can now self update when a new release is available. An "Update" button
  will appear along with a message that a newer release is available. Clicking this
  button will automatically update Ajour and relaunch it as the newer version.
  - On windows, self update may fail if you've placed the executable in Program
    Files due to permissions. Either run as administrator or place the executable
    under your User folder. We recommend placing it as `%APPDATA%\ajour\ajour.exe`
    and pinning to the taskbar or creating a desktop shortcut.
  - On linux, self update only works when running from the AppImage.
- The linux `AppImage` release assets are now built on Ubuntu 16.04 (Xenial) to
  improve support.

### Added

- You can now select which columns you want to see in the Catalog.
- Game version has been added as a optional column to addons in the Catalog.
- Ajour now matches addons against WoWInterface.
- Button to Ajour website in Settings.
- Tukui addons can now be installed via the Catalog.
  - A cache was added to support this feature since tukui addons have fairly
    unreliable metadata in their .toc files.

### Fixed

- Some addons failed to install through the catalog.
- Cancelling when changing wow path will empty list.
- Case-sensitive issue when sorting addons by title.
- Better addon changelog formatting.
- Bug on linux that caused window size to grow / shrink between sessions when a
  <>1.0 scale was set.
- Issue where Ajour sometimes shows a blank screen while content is loading.
- Issue where forked addons from the curse API would show both versions of the
  addon in Ajour instead of only the one actually installed.

## [0.4.4] - 2020-10-23

### Fixed

- Fixed issue where Tukui addons would delete dependency standalone addons
  during update.
- Now correctly shows all sub-addons if they are a seperate addons.
  - An example is Altoholic-Retail (Teelo's Fork). All it's dependencies are
    actually standalone addons. They are now correctly shown.

## [0.4.3] - 2020-10-22

### Fixed

- Fixed the CurseForge API issue by using another api that caches the responses
  (kindly provided by wowup.io).
- Minor improvements to the matching addons which was caused by yesterdays update
  (SORRY!).

## [0.4.2] - 2020-10-21

### Added

- Add fallback measures for displaying addons when fingerprinting fails or we
  can't link an addon to a remote registry.
  - Curse addons that have been locally modified should now display properly in
    Ajour. A `Repair` button will be present which will install the latest version
    of the addon so Ajour can accurately track the addon without local modifications.
  - Addons that can't match to any registry will now show up in Ajour as status
    `Unknown`. Addons that have multiple folders will not be grouped and instead
    we will show one entry for every folder.
  - **NOTE**: The current ongoing issues with the CurseForge fingerprint API
    means some addons will randomly get one of these new statuses, but should be
    ignored until that issue has been resolved.
- Added Latest Release column to both My Addons and Catalog.
- Support for Beta and PTR.
- When pressing on either `local` or `remote` version in MyAddons you will see
  the changelog.
- When pressing on the addon title inside the catalog Ajour will open the addon
  website.

### Fixed

- Fixed bug where orphaned folders could exist after updating an addon if the
  newer version of an addon didnt't include those folders anymore.
- Ensure symlinks are removed in the addons folder prior to extracting an addon,
  so we don't write into the symlink and instead remove the link / create a new folder.
  - This is a request from a developer who symlinks their source code into the
    addons folder and Ajour could accidently overwrite it.
- Fixed catalog install buttons getting stuck when install fails or addon is
  unavailable to download. Button will now show "Retry" if failed and disabled as
  "Unavailable" if the addon is unavailable.
- Added a check on content length of downloaded addons when updating or
  installing and properly set an error message when this occurs so we know the
  update / install failed so use can retry.
- Fixed a bug in the logic for selecting a relevant release channel.

### Changed

- Now only shows the flavors which is detected in your World of Warcraft folder

### Packaging

- Added Forest Night theme

## [0.4.1] - 2020-10-11

### Added

- 10 new themes has been bundled together with the application.
  - The way you define a theme has been refactored so we can define more nuances.
  - This is a breaking changes for old themes, which needs to be refactored to
    the new format. By default if the theme does not conform to the new format,
    Ajour will simply not try to parse it.
- Added a command line option to update all addons with an update without launching
  the GUI. Process will exit after completing.
  - Use `ajour update` from command line
- Ajour can now self update when a new release is available.
  - User is presented with an "Update" buton instead of a "Download" button when
    a new release is available. Upon clicking, the new release will be downloaded
    in the background, replace the existing executable file, and will be relaunched
    as the new version.

### Fixed

- Fixed a case where we would choose alpha even though it was older than stable.
- Fixed fingerprinting where some addons would fail during fingerprinting due to
  invalid UTF-8 characters and missing files. These addons now successfully fingerprint.

## [0.4.0] - 2020-10-06

### Added

- The catalog has been implemented 📦
  - This is long awaited, but we wanted to get it right. You can now easily and
    quickly search, filter and install addons
  - This first release of the catalog will come with CurseForge as source and in
    the next release we will add Tukui as well
- Logic for falling back to root World of Warcraft directory if a sub-folder was
  chosen
  - We solved a UX problem with some coding logic. It was not always clear that
    Ajour requires the World of Warcraft root folder

### Changed

- Tidy up Settings
- Better onboarding the first time you start Ajour
  - We have added a nice button to the welcome message to let users easily get
    going by selecting the World of Warcraft path

## [0.3.5] - 2020-10-01

### Packaging

- Updated Ajour icon.
- Added an alternative build that uses OpenGL. This will allow Ajour to be used
  by the widest possible audience, and resolve issues where users couldn't use Ajour
  with older / certain GPU configurations. An alternative download link will be
  provided to users wanting to try this build over the default.
- Added AppImage release that can be used on linux distro

### Added

- You can now select which release channel you want each addon to use. Currently
  `alpha`, `beta` and `stable` is supported.
- Columns can now be toggled as visible and reordered from settings. In addition,
  3 new optional columns have been added that can be toggled (Channel, Game Version,
  Author).
- Added command line options that can be specified to change the behavior of Ajour
  at runtime.
  - `--data <PATH>` can be specified to use a custom data directory
  - `--aa <true / false>` can be specified to enable / disable Anti-aliasing.
    Anti-aliasing is used by default if not specified.

### Changed

- Ignored addons has been removed from settings, and is now present in the addon
  list with a `ignored` status.
  - Reason for this is to clean up settings view.
- Reworked the controls for selected flavor. It should now be more obvious what
  is selected and what you can select.
- Ajour now does a better job at cache busting by looking at the modified date
  on a Addon folder.

### Fixed

- Ajour now creates the `.config` dir if it does not exist on macOS and Linux.
  - This fixes a crash where Ajour coudn't start if the user didn't have a `.config`
    directory.
- Fixed a issue where Ajour would crash if CurseForge returned Minecraft addons
  instead of a World of Warcraft addons.
  - We have had a incident where a requested World of Warcraft addon was returned
    as a Minecraft plugin called HorsePower. This we did not expect so Ajour would
    crash.

## [0.3.4] - 2020-09-26

### Packaging

- Windows: Ajour now comes bundled with the needed dependencies. This way we avoid
  relying on the system having Microsoft Visual C++ 2015 Redistributable.

### Added

- It is now possible to see when a update was released in the details view of an
  addon.
- A website button has been added to the detail view of each addon.
  - The idea is that with this button, it is easy to open up the addon website
    and view additional information which Ajour might not show.
- Columns can be resized by clicking & dragging the dividers between the column
  headers. This change will be saved and used when starting Ajour.
- Window size will be saved when resizing the application and used when starting
  Ajour.
- UI Scaling has been added to settings. UI scale can be increased or decreased
  and will be saved when changed.
- A backup option has been added to archive the AddOns and WTF folders from each
  flavor installed on the machine to a user chosen directory.
  - Backups created through Ajour are not actively managed once created, so pruning
    old backups and restoring from a backup need to be handled by the user

### Changed

- Detail view has now a more calm look by utlilizing the space to the right, and
  by increasing the opacity of the background slighty to create some levels in the
  design.

## [0.3.3] - 2020-09-17

### Packaging

- Added local logging for debugging the application. An `ajour.log` file is saved
  in the ajour config directory. This file can be shared along with any bug reports
  to help better debug the issue

### Added

- Improve clarity of row titles to reflect current sort state

### Changed

- Made it easier to use Ajour if you play both Classic and Retail by moving the
  control from settings into the menubar
  - Ajour will now parse both Classic and Retail directories on launch. This means
    that when you switch between the two it will now be instantaneously

### Fixed

- Update all will now respect ignored addons, and correctly skip them
- The settings- and detail-window will now be closed on interactions outside of
  it
  - It was a bit confusing that the windows stayed open even though you interacted
    with the application outside of them
- When displaying details for an addon, the title of the addon is highlighted to
  improve visibility of which addon is expanded
- Better toc file parsing
  - We now have better logic catching the values inside the toc file
  - If we for some reason does not find a title for the addon, we fallback and
    use the foldername
- Check for case-insensitive version of `Interface/AddOns` folder for robustness
- Check for & create ajour config folder before launching concurrent init operations
  - The `load_config` and `load_user_themes` operations are launched concurrently
    on startup. Since they both require the config folder, they will both try to
    create it if it doesn't exist. This causes a panic on linux since the `create_dir`
    fs operation fails if the folder already exists

## [0.3.2] - 2020-09-11

### Changed

- Light theme is now a bit more gentle to the eyes. Don't worry, it's still not
  default.
- Switched Refresh and Update All buttons.

## [0.3.1] - 2020-09-11

### Fixed

- Correctly rehashes addon after an update.
  - After an addon was updated we did in some cases not rehash correctly. This
    was due to the fact that a addon can have multiple folders and this was not
    taken into account in this case. Another case was that we replaced the content
    with the new update, but that could again lead to a miscalclulated hash if there
    was a mismatch in amount of files. Thanks to [tarkah](https://github.com/tarkah)
    for these optimizations.

## [0.3.0] - 2020-09-10

### Added

- Fingerprinting is now used to better match addons.
  - This is a bigger refactor, which introduces a whole new way of matching addons.
    We are now doing a hash of each addon, which we then compare with the API to
    see if we need to update or not. It has, however, introduced a longer initial
    load time because we need to hash each addon. The hash is saved locally, so
    we have some logic in place to minimize the amount of times we are hashing.

### Fixed

- Trimming leading and trailing whitespace from toc values.
  - Small issue where some `.toc` files added multiple space before, or after values
    which would confuse our UI.
- UI glitch in settings has been removed.

## [0.2.5] - 2020-09-05

### Added

- Make columns sortable (by [tarkah](https://github.com/tarkah))
- Support for user themes and theme selection (by [tarkah](https://github.com/tarkah))

### Fixed

- UTF-8 issue in .toc file
- Updated copy, and improved onboarding experience

## [0.2.4] - 2020-09-02

### Added

- Ajour checks itself for updates (by [tarkah](https://github.com/tarkah))
- Tukui now handle classic flavor

### Changed

- Removed details button. Title is now clickable.

### Fixed

- Parsing issue with Tukui addons.

## [0.2.3] - 2020-08-30

### Added

- New logic for bundling together addons
- Author information in addon details
- Ignore and unignore addons

### Changed

- Throttle # of connections to api

## [0.2.2] - 2020-08-27

### Added

- Select game flavor in Settings

### Fixed

- Large addons were not being timedout
- Linux users were not able to select a folder in file dialog

## [0.2.1] - 2020-08-26

### Added

- Settings view
- File dialog to select World of Warcraft pth from settings view
- Force download button on addons

### Fixed

- Better copy for many strings<|MERGE_RESOLUTION|>--- conflicted
+++ resolved
@@ -14,17 +14,15 @@
 
 ## [Unreleased]
 
-<<<<<<< HEAD
+## [1.2.2] - 2021-07-06
+
 ### Added
 
 - Ability to open backup directory directly from Settings
-=======
-## [1.2.2] - 2021-07-06
-
-### Fixed
-
-- Ability to correctly match multi toc addons
->>>>>>> 93cadf1c
+
+### Fixed
+
+- Correctly match multi toc addons
 
 ## [1.2.1] - 2021-07-02
 
