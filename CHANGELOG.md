<!-- @see (casperstorm): Disable MD024 because `Keep a Changelog` use duplicate
header titles -->
<!-- markdownlint-disable MD024 -->

# Changelog

All notable changes to this project will be documented in this file.

The format is based on [Keep a Changelog](https://keepachangelog.com/en/1.0.0/),
and this project adheres to [Semantic Versioning](https://semver.org/spec/v2.0.0.html).

The sections should follow the order `Packaging`, `Added`, `Changed`, `Fixed`
and `Removed`.

## [Unreleased]

<<<<<<< HEAD
### Added

- Addon updates are automatically checked for every 30 minutes while the program
  is open. If new updates are available, they will be sorted to the top of the screen
- A new "Auto Update" setting can be enabled in the Addons section of the Settings.
  When enabled, Ajour will automatically apply new addon updates when available
  (new updates are checked for every 30 minutes)
=======
### Changed

- Error messages are cleared when "Refresh" is pressed
>>>>>>> b401f227

## [0.7.2] - 2021-03-02

### Added

- Automatically select account in My WeakAuras if there only is one account

### Changed

- Better UX when opening Catalog for the first time

### Fixed

- Issue with TownlongYak addons while updating them through CLI
- Ensure orphaned folders aren't created when updating an addon that no longer
  has a folder from the previous version
- Linux: Disable self update for non-AppImage binaries since this functionality
  only works on the published AppImage

## [0.7.1] - 2021-02-14

### Added

- Townlong Yak addons has been added to the Catalog.
- Optional 'Categories' column for Catalog.
- Optional 'Summary' column for My Addons.
- New languages added to Ajour:
  - 🇺🇦 Ukrainian (thanks Krapka and Orney)

### Changed

- Sorted language picker in Settings.
- Tweaked catalog fuzzy search to weight title matches higher than description
  matches.

### Fixed

- Multiple error messages are now correctly localized.
- Corrected error in flavor detection if Ajour was launched before WoW had ever
  been launched.

## [0.7.0] - 2021-01-26

### Added

- Ability to search for addons in MyAddons.
- New languages added to Ajour:
  - 🇨🇿 Czech (thanks Ragnarocek)
  - 🇳🇴 Norwegian (thanks Jim Nordbø and Nichlas Sørli)
  - 🇭🇺 Hungarian (thanks Krisz)
  - 🇵🇹 Portuguese (thanks Boryana)
  - 🇸🇰 Slovak (thanks Ragnarocek)
  - 🇹🇷 Turkish (thanks Gageracer)

### Changed

- Ajour binaries for Windows are now digitally signed.
- Refreshed the menu with a more simple and uncluttered look.
- Catalog fuzzy matching better removes unrelated results while retaining relevant
  results

### Fixed

- Refresh button in My WeakAura is now interactable at all times.
- Catalog is now being cached and will load faster than before.

## [0.6.3] - 2021-01-14

### Added

- Added back inline changelogs for remote version. Clicking on the remote version
  will show the changelog inline instead of opening a browser window.
- Ajour has been localized. Currently we support the following languages:
  - 🇺🇸 English
  - 🇩🇰 Danish
  - 🇷🇺 Russian (thanks Ruslan)
  - 🇪🇸 Spanish (thanks El Empresario and Boryana)
  - 🇩🇪 German (thanks Subduck)
  - 🇫🇷 French (thanks Nelfym)
  - 🇸🇪 Swedish (thanks Zee)

### Fixed

- Parsing error causing WeakAuras to fail parsing due to missing "version" field
- Incorrect percent encoding in WeakAuras API calls causing auras to not display

## [0.6.1] - 2021-01-02

### Added

- Added "Beta / Alpha" release channel support for GitHub addons. Releases marked
  as "pre-release" on GitHub will show as an update when the addon is marked as
  "Beta" or "Alpha". Releases not marked as "pre-release" will show up for "Stable".
- Row colors now alternate by default for better accessibility. This can be turned
  off in settings under the UI section's "Alternate Row Colors" checkbox.
- Remote version can be clicked to directly open the changelog webpage.
- Added a new button in settings under Column configuration to "Reset Columns".
  Pressing this button will reset columns to their default size, sort & visibility.
- SavedVariables can now be deleted along side the addon if you enable it from
  Settings.

### Changed

- `Interface` folder root is included in the zip backup when `AddOns` is selected.
  Some users store proprietary data alongside the `AddOns` folder that they'd like
  included during backup.
- Removed `Force install` as it had no value.

### Fixed

- Now correctly parses WeakAuars uploaded to Wago as a guest.
- Fixed addon title letter casing for GitHub addons by using the actual repository
  name instead of parsed repo from the user inputted URL
- Removed minimum window size on Linux. This fixed a issue where the application
  would not be resizable.
- Fixed bug where log file didn't respect custom `--data` path. Log is now created
  under the supplied `--data` path.
- Small height difference in Catalog search menu.

## [0.6.0] - 2020-12-20

### Added

- Support for updating WeakAuras from [Wago.io](https://wago.io/weakauras).
  You will find a new button in the menu called `My WeakAuras` if you have
  the WeakAura addon installed.
  - Once setup in Ajour, WeakAuras updates can also be checked on the CLI with
    `ajour update-weakauras`.
- A global release channel can now be set in Settings. This makes it easy to set
  all addons to a certain release channel, instead of going through them one by
  one. Each addon can still overwrite this setting, if wanted.

### Changed

- Catalog search now uses a fuzzy match for better searching of the catalog.

### Fixed

- Certain CF addons weren't fingerprinted correctly due to a bug in the fingerprinting
  logic for splitting on lines.
- Fix a bug where users upgrading from an older version of Ajour might have incorrect
  behavior when trying to resize a column in the Catalog
- Ignored addons are now sorted correctly again
- Fingerprint and addon cache entries are now properly deleted when the addon folder
  is missing from the filesystem
- Unknown addons are now at the botton of the addon list by default instead of top
- Padding was added back on My Addon and Catalog title columns, which was unintentionally
  removed when implementing highlightable rows

## [0.5.4] - 2020-12-07

### Added

- Row Highlighting. Rows in `My Addons` and `Catalog` will now highlight on mouseover.
  Clicking a row in `My Addons` will expand it. Clicking a row in `Catalog` will
  launch the website of the addon.
- Ability to retry an update, if it failed during download or unpacking.
- A minimum size to the Ajour window.
- A new Beta self update channel has been added that can be selected to allow self
  updating Ajour to beta releases. Use this if you'd like to help test out newer
  features before they are released, or just want the latest a little quicker than
  our normal release schedule. This can be changed in the settings.
- Periodic self update check. Ajour will now check for self updates while running
  every hour. Previously self updates were only checked on launch.

### Changed

- The old Changelog system has been removed which means you can no longer
  interact with the versions in the `Local` and `Remote` columns.
  Instead, a `Changelog` button has been added to the expanded addon window.

### Fixed

- Fixed issue where some Tukui addons wouldn't get matched correctly.
- Fixed a bug in backup where the zip archive created on Windows didn't open
  properly
  on Linux and Macos. Fixed by converting Windows `\` path separators to `/`
  before writing to the zip file.

## [0.5.3] - 2020-11-23

### Added

- Added an option to Backup via the command line. Flavors and backup folder sources
  can be specified
  - Pass `ajour backup --help` to get help using this new command
- Two new themes; Ferra and One Dark
- Button in settings to open config data directory

### Changed

- Sorted themes alphabetically in the picker
- Better human readable errors in Ajour gui. Errors and underlying causes
  are still logged.

### Fixed

- Fixed bug that caused catalog to fail downloading when `null` values existed
  in the payload
- Ajour starts with zero height and width after being closed minimized
- Removed timeout for downloading the catalog. Users with slow internet can now
  fetch the catalog regardless of how long it will take
- Catalog could cause Ajour to crash if internet connection was slow

## [0.5.2] - 2020-11-20

### Packaging

- Updated Ajour icon on macOS to a "Big Sur" version

### Added

- About view
- Option to hide ignored addons

### Changed

- Date sort catalog descending first, which is more natural
- Settings now use the whole view

### Fixed

- Game Version fallback to TOC could in some cases fail
- Visual glitch when only having 1 flavor
- Load addons into catalog asynchronously
- Only show categories pertaining to the source selected

## [0.5.1] - 2020-11-12

### Added

- WoWInterface addons has been added to the Catalog.
- Catalog will automatically refresh if Ajour is kept open.
  - Underlying catalog data refreshes every night at 00:00 UTC, this refresh
    triggers at 00:05 UTC
- Added ability to toggle which folders get included in Backup (AddOns & WTF)
- Addons can be installed from GitHub and GitLab via the GUI or command line
  - To install via the command line, check out `ajour install --help`

### Fixed

- If we don't get Game Version from API we fallback to the one in the TOC file
  if present.
- Increased width on certain buttons to avoid line breaks.

## [0.5.0] - 2020-11-03

### Packaging

- Ajour can now self update when a new release is available. An "Update" button
  will appear along with a message that a newer release is available. Clicking this
  button will automatically update Ajour and relaunch it as the newer version.
  - On windows, self update may fail if you've placed the executable in Program
    Files due to permissions. Either run as administrator or place the executable
    under your User folder. We recommend placing it as `%APPDATA%\ajour\ajour.exe`
    and pinning to the taskbar or creating a desktop shortcut.
  - On linux, self update only works when running from the AppImage.
- The linux `AppImage` release assets are now built on Ubuntu 16.04 (Xenial) to
  improve support.

### Added

- You can now select which columns you want to see in the Catalog.
- Game version has been added as a optional column to addons in the Catalog.
- Ajour now matches addons against WoWInterface.
- Button to Ajour website in Settings.
- Tukui addons can now be installed via the Catalog.
  - A cache was added to support this feature since tukui addons have fairly
    unreliable metadata in their .toc files.

### Fixed

- Some addons failed to install through the catalog.
- Cancelling when changing wow path will empty list.
- Case-sensitive issue when sorting addons by title.
- Better addon changelog formatting.
- Bug on linux that caused window size to grow / shrink between sessions when a
  <>1.0 scale was set.
- Issue where Ajour sometimes shows a blank screen while content is loading.
- Issue where forked addons from the curse API would show both versions of the
  addon in Ajour instead of only the one actually installed.

## [0.4.4] - 2020-10-23

### Fixed

- Fixed issue where Tukui addons would delete dependency standalone addons
  during update.
- Now correctly shows all sub-addons if they are a seperate addons.
  - An example is Altoholic-Retail (Teelo's Fork). All it's dependencies are
    actually standalone addons. They are now correctly shown.

## [0.4.3] - 2020-10-22

### Fixed

- Fixed the CurseForge API issue by using another api that caches the responses
  (kindly provided by wowup.io).
- Minor improvements to the matching addons which was caused by yesterdays update
  (SORRY!).

## [0.4.2] - 2020-10-21

### Added

- Add fallback measures for displaying addons when fingerprinting fails or we
  can't link an addon to a remote registry.
  - Curse addons that have been locally modified should now display properly in
    Ajour. A `Repair` button will be present which will install the latest version
    of the addon so Ajour can accurately track the addon without local modifications.
  - Addons that can't match to any registry will now show up in Ajour as status
    `Unknown`. Addons that have multiple folders will not be grouped and instead
    we will show one entry for every folder.
  - **NOTE**: The current ongoing issues with the CurseForge fingerprint API
    means some addons will randomly get one of these new statuses, but should be
    ignored until that issue has been resolved.
- Added Latest Release column to both My Addons and Catalog.
- Support for Beta and PTR.
- When pressing on either `local` or `remote` version in MyAddons you will see
  the changelog.
- When pressing on the addon title inside the catalog Ajour will open the addon
  website.

### Fixed

- Fixed bug where orphaned folders could exist after updating an addon if the
  newer version of an addon didnt't include those folders anymore.
- Ensure symlinks are removed in the addons folder prior to extracting an addon,
  so we don't write into the symlink and instead remove the link / create a new folder.
  - This is a request from a developer who symlinks their source code into the
    addons folder and Ajour could accidently overwrite it.
- Fixed catalog install buttons getting stuck when install fails or addon is
  unavailable to download. Button will now show "Retry" if failed and disabled as
  "Unavailable" if the addon is unavailable.
- Added a check on content length of downloaded addons when updating or
  installing and properly set an error message when this occurs so we know the
  update / install failed so use can retry.
- Fixed a bug in the logic for selecting a relevant release channel.

### Changed

- Now only shows the flavors which is detected in your World of Warcraft folder

### Packaging

- Added Forest Night theme

## [0.4.1] - 2020-10-11

### Added

- 10 new themes has been bundled together with the application.
  - The way you define a theme has been refactored so we can define more nuances.
  - This is a breaking changes for old themes, which needs to be refactored to
    the new format. By default if the theme does not conform to the new format,
    Ajour will simply not try to parse it.
- Added a command line option to update all addons with an update without launching
  the GUI. Process will exit after completing.
  - Use `ajour update` from command line
- Ajour can now self update when a new release is available.
  - User is presented with an "Update" buton instead of a "Download" button when
    a new release is available. Upon clicking, the new release will be downloaded
    in the background, replace the existing executable file, and will be relaunched
    as the new version.

### Fixed

- Fixed a case where we would choose alpha even though it was older than stable.
- Fixed fingerprinting where some addons would fail during fingerprinting due to
  invalid UTF-8 characters and missing files. These addons now successfully fingerprint.

## [0.4.0] - 2020-10-06

### Added

- The catalog has been implemented 📦
  - This is long awaited, but we wanted to get it right. You can now easily and
    quickly search, filter and install addons
  - This first release of the catalog will come with CurseForge as source and in
    the next release we will add Tukui as well
- Logic for falling back to root World of Warcraft directory if a sub-folder was
  chosen
  - We solved a UX problem with some coding logic. It was not always clear that
    Ajour requires the World of Warcraft root folder

### Changed

- Tidy up Settings
- Better onboarding the first time you start Ajour
  - We have added a nice button to the welcome message to let users easily get
    going by selecting the World of Warcraft path

## [0.3.5] - 2020-10-01

### Packaging

- Updated Ajour icon.
- Added an alternative build that uses OpenGL. This will allow Ajour to be used
  by the widest possible audience, and resolve issues where users couldn't use Ajour
  with older / certain GPU configurations. An alternative download link will be
  provided to users wanting to try this build over the default.
- Added AppImage release that can be used on linux distro

### Added

- You can now select which release channel you want each addon to use. Currently
  `alpha`, `beta` and `stable` is supported.
- Columns can now be toggled as visible and reordered from settings. In addition,
  3 new optional columns have been added that can be toggled (Channel, Game Version,
  Author).
- Added command line options that can be specified to change the behavior of Ajour
  at runtime.
  - `--data <PATH>` can be specified to use a custom data directory
  - `--aa <true / false>` can be specified to enable / disable Anti-aliasing.
    Anti-aliasing is used by default if not specified.

### Changed

- Ignored addons has been removed from settings, and is now present in the addon
  list with a `ignored` status.
  - Reason for this is to clean up settings view.
- Reworked the controls for selected flavor. It should now be more obvious what
  is selected and what you can select.
- Ajour now does a better job at cache busting by looking at the modified date
  on a Addon folder.

### Fixed

- Ajour now creates the `.config` dir if it does not exist on macOS and Linux.
  - This fixes a crash where Ajour coudn't start if the user didn't have a `.config`
    directory.
- Fixed a issue where Ajour would crash if CurseForge returned Minecraft addons
  instead of a World of Warcraft addons.
  - We have had a incident where a requested World of Warcraft addon was returned
    as a Minecraft plugin called HorsePower. This we did not expect so Ajour would
    crash.

## [0.3.4] - 2020-09-26

### Packaging

- Windows: Ajour now comes bundled with the needed dependencies. This way we avoid
  relying on the system having Microsoft Visual C++ 2015 Redistributable.

### Added

- It is now possible to see when a update was released in the details view of an
  addon.
- A website button has been added to the detail view of each addon.
  - The idea is that with this button, it is easy to open up the addon website
    and view additional information which Ajour might not show.
- Columns can be resized by clicking & dragging the dividers between the column
  headers. This change will be saved and used when starting Ajour.
- Window size will be saved when resizing the application and used when starting
  Ajour.
- UI Scaling has been added to settings. UI scale can be increased or decreased
  and will be saved when changed.
- A backup option has been added to archive the AddOns and WTF folders from each
  flavor installed on the machine to a user chosen directory.
  - Backups created through Ajour are not actively managed once created, so pruning
    old backups and restoring from a backup need to be handled by the user

### Changed

- Detail view has now a more calm look by utlilizing the space to the right, and
  by increasing the opacity of the background slighty to create some levels in the
  design.

## [0.3.3] - 2020-09-17

### Packaging

- Added local logging for debugging the application. An `ajour.log` file is saved
  in the ajour config directory. This file can be shared along with any bug reports
  to help better debug the issue

### Added

- Improve clarity of row titles to reflect current sort state

### Changed

- Made it easier to use Ajour if you play both Classic and Retail by moving the
  control from settings into the menubar
  - Ajour will now parse both Classic and Retail directories on launch. This means
    that when you switch between the two it will now be instantaneously

### Fixed

- Update all will now respect ignored addons, and correctly skip them
- The settings- and detail-window will now be closed on interactions outside of
  it
  - It was a bit confusing that the windows stayed open even though you interacted
    with the application outside of them
- When displaying details for an addon, the title of the addon is highlighted to
  improve visibility of which addon is expanded
- Better toc file parsing
  - We now have better logic catching the values inside the toc file
  - If we for some reason does not find a title for the addon, we fallback and
    use the foldername
- Check for case-insensitive version of `Interface/AddOns` folder for robustness
- Check for & create ajour config folder before launching concurrent init operations
  - The `load_config` and `load_user_themes` operations are launched concurrently
    on startup. Since they both require the config folder, they will both try to
    create it if it doesn't exist. This causes a panic on linux since the `create_dir`
    fs operation fails if the folder already exists

## [0.3.2] - 2020-09-11

### Changed

- Light theme is now a bit more gentle to the eyes. Don't worry, it's still not
  default.
- Switched Refresh and Update All buttons.

## [0.3.1] - 2020-09-11

### Fixed

- Correctly rehashes addon after an update.
  - After an addon was updated we did in some cases not rehash correctly. This
    was due to the fact that a addon can have multiple folders and this was not
    taken into account in this case. Another case was that we replaced the content
    with the new update, but that could again lead to a miscalclulated hash if there
    was a mismatch in amount of files. Thanks to [tarkah](https://github.com/tarkah)
    for these optimizations.

## [0.3.0] - 2020-09-10

### Added

- Fingerprinting is now used to better match addons.
  - This is a bigger refactor, which introduces a whole new way of matching addons.
    We are now doing a hash of each addon, which we then compare with the API to
    see if we need to update or not. It has, however, introduced a longer initial
    load time because we need to hash each addon. The hash is saved locally, so
    we have some logic in place to minimize the amount of times we are hashing.

### Fixed

- Trimming leading and trailing whitespace from toc values.
  - Small issue where some `.toc` files added multiple space before, or after values
    which would confuse our UI.
- UI glitch in settings has been removed.

## [0.2.5] - 2020-09-05

### Added

- Make columns sortable (by [tarkah](https://github.com/tarkah))
- Support for user themes and theme selection (by [tarkah](https://github.com/tarkah))

### Fixed

- UTF-8 issue in .toc file
- Updated copy, and improved onboarding experience

## [0.2.4] - 2020-09-02

### Added

- Ajour checks itself for updates (by [tarkah](https://github.com/tarkah))
- Tukui now handle classic flavor

### Changed

- Removed details button. Title is now clickable.

### Fixed

- Parsing issue with Tukui addons.

## [0.2.3] - 2020-08-30

### Added

- New logic for bundling together addons
- Author information in addon details
- Ignore and unignore addons

### Changed

- Throttle # of connections to api

## [0.2.2] - 2020-08-27

### Added

- Select game flavor in Settings

### Fixed

- Large addons were not being timedout
- Linux users were not able to select a folder in file dialog

## [0.2.1] - 2020-08-26

### Added

- Settings view
- File dialog to select World of Warcraft pth from settings view
- Force download button on addons

### Fixed

- Better copy for many strings<|MERGE_RESOLUTION|>--- conflicted
+++ resolved
@@ -14,7 +14,6 @@
 
 ## [Unreleased]
 
-<<<<<<< HEAD
 ### Added
 
 - Addon updates are automatically checked for every 30 minutes while the program
@@ -22,11 +21,10 @@
 - A new "Auto Update" setting can be enabled in the Addons section of the Settings.
   When enabled, Ajour will automatically apply new addon updates when available
   (new updates are checked for every 30 minutes)
-=======
+
 ### Changed
 
 - Error messages are cleared when "Refresh" is pressed
->>>>>>> b401f227
 
 ## [0.7.2] - 2021-03-02
 
