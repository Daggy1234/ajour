<!-- @see (casperstorm): Disable MD024 because `Keep a Changelog` use duplicate
header titles -->
<!-- markdownlint-disable MD024 -->

# Changelog

All notable changes to this project will be documented in this file.

The format is based on [Keep a Changelog](https://keepachangelog.com/en/1.0.0/),
and this project adheres to [Semantic Versioning](https://semver.org/spec/v2.0.0.html).

The sections should follow the order `Packaging`, `Added`, `Changed`, `Fixed`
and `Removed`.

## [Unreleased]

<<<<<<< HEAD
### Fixed

- Ignored addons are now sorted correctly again
=======
### Changed

- Catalog search now uses a fuzzy match for better searching of the catalog.

### Fixed

- Certain CF addons weren't fingerprinted correctly due to a bug in the fingerprinting
  logic for splitting on lines.
- Fix a bug where users upgrading from an older version of Ajour might have incorrect
  behavior when trying to resize a column in the Catalog
>>>>>>> 694cba08

## [0.5.4] - 2020-12-07

### Added

- Row Highlighting. Rows in `My Addons` and `Catalog` will now highlight on mouseover.
  Clicking a row in `My Addons` will expand it. Clicking a row in `Catalog` will
  launch the website of the addon.
- Ability to retry an update, if it failed during download or unpacking.
- A minimum size to the Ajour window.
- A new Beta self update channel has been added that can be selected to allow self
  updating Ajour to beta releases. Use this if you'd like to help test out newer
  features before they are released, or just want the latest a little quicker than
  our normal release schedule. This can be changed in the settings.
- Periodic self update check. Ajour will now check for self updates while running
  every hour. Previously self updates were only checked on launch.

### Changed

- The old Changelog system has been removed which means you can no longer
  interact with the versions in the `Local` and `Remote` columns.
  Instead, a `Changelog` button has been added to the expanded addon window.

### Fixed

- Fixed issue where some Tukui addons wouldn't get matched correctly.
- Fixed a bug in backup where the zip archive created on Windows didn't open properly
  on Linux and Macos. Fixed by converting Windows `\` path separators to `/` before
  writing to the zip file.

## [0.5.3] - 2020-11-23

### Added

- Added an option to Backup via the command line. Flavors and backup folder sources
  can be specified
  - Pass `ajour backup --help` to get help using this new command
- Two new themes; Ferra and One Dark
- Button in settings to open config data directory

### Changed

- Sorted themes alphabetically in the picker
- Better human readable errors in Ajour gui. Errors and underlying causes
are still logged.

### Fixed

- Fixed bug that caused catalog to fail downloading when `null` values existed
  in the payload
- Ajour starts with zero height and width after being closed minimized
- Removed timeout for downloading the catalog. Users with slow internet can now
  fetch the catalog regardless of how long it will take
- Catalog could cause Ajour to crash if internet connection was slow

## [0.5.2] - 2020-11-20

### Packaging

- Updated Ajour icon on macOS to a "Big Sur" version

### Added

- About view
- Option to hide ignored addons

### Changed

- Date sort catalog descending first, which is more natural
- Settings now use the whole view

### Fixed

- Game Version fallback to TOC could in some cases fail
- Visual glitch when only having 1 flavor
- Load addons into catalog asynchronously
- Only show categories pertaining to the source selected

## [0.5.1] - 2020-11-12

### Added

- WoWInterface addons has been added to the Catalog.
- Catalog will automatically refresh if Ajour is kept open.
  - Underlying catalog data refreshes every night at 00:00 UTC, this refresh
    triggers at 00:05 UTC
- Added ability to toggle which folders get included in Backup (AddOns & WTF)
- Addons can be installed from GitHub and GitLab via the GUI or command line
  - To install via the command line, check out `ajour install --help`

### Fixed

- If we don't get Game Version from API we fallback to the one in the TOC file
  if present.
- Increased width on certain buttons to avoid line breaks.

## [0.5.0] - 2020-11-03

### Packaging

- Ajour can now self update when a new release is available. An "Update" button
  will appear along with a message that a newer release is available. Clicking this
  button will automatically update Ajour and relaunch it as the newer version.
  - On windows, self update may fail if you've placed the executable in Program
    Files due to permissions. Either run as administrator or place the executable
    under your User folder. We recommend placing it as `%APPDATA%\ajour\ajour.exe`
    and pinning to the taskbar or creating a desktop shortcut.
  - On linux, self update only works when running from the AppImage.
- The linux `AppImage` release assets are now built on Ubuntu 16.04 (Xenial) to
  improve support.

### Added

- You can now select which columns you want to see in the Catalog.
- Game version has been added as a optional column to addons in the Catalog.
- Ajour now matches addons against WoWInterface.
- Button to Ajour website in Settings.
- Tukui addons can now be installed via the Catalog.
  - A cache was added to support this feature since tukui addons have fairly
    unreliable metadata in their .toc files.

### Fixed

- Some addons failed to install through the catalog.
- Cancelling when changing wow path will empty list.
- Case-sensitive issue when sorting addons by title.
- Better addon changelog formatting.
- Bug on linux that caused window size to grow / shrink between sessions when a
  <>1.0 scale was set.
- Issue where Ajour sometimes shows a blank screen while content is loading.
- Issue where forked addons from the curse API would show both versions of the
  addon in Ajour instead of only the one actually installed.

## [0.4.4] - 2020-10-23

### Fixed

- Fixed issue where Tukui addons would delete dependency standalone addons
  during update.
- Now correctly shows all sub-addons if they are a seperate addons.
  - An example is Altoholic-Retail (Teelo's Fork). All it's dependencies are
    actually standalone addons. They are now correctly shown.

## [0.4.3] - 2020-10-22

### Fixed

- Fixed the CurseForge API issue by using another api that caches the responses
  (kindly provided by wowup.io).
- Minor improvements to the matching addons which was caused by yesterdays update
  (SORRY!).

## [0.4.2] - 2020-10-21

### Added

- Add fallback measures for displaying addons when fingerprinting fails or we
  can't link an addon to a remote registry.
  - Curse addons that have been locally modified should now display properly in
    Ajour. A `Repair` button will be present which will install the latest version
    of the addon so Ajour can accurately track the addon without local modifications.
  - Addons that can't match to any registry will now show up in Ajour as status
    `Unknown`. Addons that have multiple folders will not be grouped and instead
    we will show one entry for every folder.
  - **NOTE**: The current ongoing issues with the CurseForge fingerprint API
    means some addons will randomly get one of these new statuses, but should be
    ignored until that issue has been resolved.
- Added Latest Release column to both My Addons and Catalog.
- Support for Beta and PTR.
- When pressing on either `local` or `remote` version in MyAddons you will see
  the changelog.
- When pressing on the addon title inside the catalog Ajour will open the addon
  website.

### Fixed

- Fixed bug where orphaned folders could exist after updating an addon if the
  newer version of an addon didnt't include those folders anymore.
- Ensure symlinks are removed in the addons folder prior to extracting an addon,
  so we don't write into the symlink and instead remove the link / create a new folder.
  - This is a request from a developer who symlinks their source code into the
    addons folder and Ajour could accidently overwrite it.
- Fixed catalog install buttons getting stuck when install fails or addon is
  unavailable to download. Button will now show "Retry" if failed and disabled as
  "Unavailable" if the addon is unavailable.
- Added a check on content length of downloaded addons when updating or
  installing and properly set an error message when this occurs so we know the
  update / install failed so use can retry.
- Fixed a bug in the logic for selecting a relevant release channel.

### Changed

- Now only shows the flavors which is detected in your World of Warcraft folder

### Packaging

- Added Forest Night theme

## [0.4.1] - 2020-10-11

### Added

- 10 new themes has been bundled together with the application.
  - The way you define a theme has been refactored so we can define more nuances.
  - This is a breaking changes for old themes, which needs to be refactored to
    the new format. By default if the theme does not conform to the new format,
    Ajour will simply not try to parse it.
- Added a command line option to update all addons with an update without launching
  the GUI. Process will exit after completing.
  - Use `ajour update` from command line
- Ajour can now self update when a new release is available.
  - User is presented with an "Update" buton instead of a "Download" button when
    a new release is available. Upon clicking, the new release will be downloaded
    in the background, replace the existing executable file, and will be relaunched
    as the new version.

### Fixed

- Fixed a case where we would choose alpha even though it was older than stable.
- Fixed fingerprinting where some addons would fail during fingerprinting due to
  invalid UTF-8 characters and missing files. These addons now successfully fingerprint.

## [0.4.0] - 2020-10-06

### Added

- The catalog has been implemented 📦
  - This is long awaited, but we wanted to get it right. You can now easily and
    quickly search, filter and install addons
  - This first release of the catalog will come with CurseForge as source and in
    the next release we will add Tukui as well
- Logic for falling back to root World of Warcraft directory if a sub-folder was
  chosen
  - We solved a UX problem with some coding logic. It was not always clear that
    Ajour requires the World of Warcraft root folder

### Changed

- Tidy up Settings
- Better onboarding the first time you start Ajour
  - We have added a nice button to the welcome message to let users easily get
    going by selecting the World of Warcraft path

## [0.3.5] - 2020-10-01

### Packaging

- Updated Ajour icon.
- Added an alternative build that uses OpenGL. This will allow Ajour to be used
  by the widest possible audience, and resolve issues where users couldn't use Ajour
  with older / certain GPU configurations. An alternative download link will be
  provided to users wanting to try this build over the default.
- Added AppImage release that can be used on linux distro

### Added

- You can now select which release channel you want each addon to use. Currently
  `alpha`, `beta` and `stable` is supported.
- Columns can now be toggled as visible and reordered from settings. In addition,
  3 new optional columns have been added that can be toggled (Channel, Game Version,
  Author).
- Added command line options that can be specified to change the behavior of Ajour
  at runtime.
  - `--data <PATH>` can be specified to use a custom data directory
  - `--aa <true / false>` can be specified to enable / disable Anti-aliasing.
    Anti-aliasing is used by default if not specified.

### Changed

- Ignored addons has been removed from settings, and is now present in the addon
  list with a `ignored` status.
  - Reason for this is to clean up settings view.
- Reworked the controls for selected flavor. It should now be more obvious what
  is selected and what you can select.
- Ajour now does a better job at cache busting by looking at the modified date
  on a Addon folder.

### Fixed

- Ajour now creates the `.config` dir if it does not exist on macOS and Linux.
  - This fixes a crash where Ajour coudn't start if the user didn't have a `.config`
    directory.
- Fixed a issue where Ajour would crash if CurseForge returned Minecraft addons
  instead of a World of Warcraft addons.
  - We have had a incident where a requested World of Warcraft addon was returned
    as a Minecraft plugin called HorsePower. This we did not expect so Ajour would
    crash.

## [0.3.4] - 2020-09-26

### Packaging

- Windows: Ajour now comes bundled with the needed dependencies. This way we avoid
  relying on the system having Microsoft Visual C++ 2015 Redistributable.

### Added

- It is now possible to see when a update was released in the details view of an
  addon.
- A website button has been added to the detail view of each addon.
  - The idea is that with this button, it is easy to open up the addon website
    and view additional information which Ajour might not show.
- Columns can be resized by clicking & dragging the dividers between the column
  headers. This change will be saved and used when starting Ajour.
- Window size will be saved when resizing the application and used when starting
  Ajour.
- UI Scaling has been added to settings. UI scale can be increased or decreased
  and will be saved when changed.
- A backup option has been added to archive the AddOns and WTF folders from each
  flavor installed on the machine to a user chosen directory.
  - Backups created through Ajour are not actively managed once created, so pruning
    old backups and restoring from a backup need to be handled by the user

### Changed

- Detail view has now a more calm look by utlilizing the space to the right, and
  by increasing the opacity of the background slighty to create some levels in the
  design.

## [0.3.3] - 2020-09-17

### Packaging

- Added local logging for debugging the application. An `ajour.log` file is saved
  in the ajour config directory. This file can be shared along with any bug reports
  to help better debug the issue

### Added

- Improve clarity of row titles to reflect current sort state

### Changed

- Made it easier to use Ajour if you play both Classic and Retail by moving the
  control from settings into the menubar
  - Ajour will now parse both Classic and Retail directories on launch. This means
    that when you switch between the two it will now be instantaneously

### Fixed

- Update all will now respect ignored addons, and correctly skip them
- The settings- and detail-window will now be closed on interactions outside of
  it
  - It was a bit confusing that the windows stayed open even though you interacted
    with the application outside of them
- When displaying details for an addon, the title of the addon is highlighted to
  improve visibility of which addon is expanded
- Better toc file parsing
  - We now have better logic catching the values inside the toc file
  - If we for some reason does not find a title for the addon, we fallback and
    use the foldername
- Check for case-insensitive version of `Interface/AddOns` folder for robustness
- Check for & create ajour config folder before launching concurrent init operations
  - The `load_config` and `load_user_themes` operations are launched concurrently
    on startup. Since they both require the config folder, they will both try to
    create it if it doesn't exist. This causes a panic on linux since the `create_dir`
    fs operation fails if the folder already exists

## [0.3.2] - 2020-09-11

### Changed

- Light theme is now a bit more gentle to the eyes. Don't worry, it's still not
  default.
- Switched Refresh and Update All buttons.

## [0.3.1] - 2020-09-11

### Fixed

- Correctly rehashes addon after an update.
  - After an addon was updated we did in some cases not rehash correctly. This
    was due to the fact that a addon can have multiple folders and this was not
    taken into account in this case. Another case was that we replaced the content
    with the new update, but that could again lead to a miscalclulated hash if there
    was a mismatch in amount of files. Thanks to [tarkah](https://github.com/tarkah)
    for these optimizations.

## [0.3.0] - 2020-09-10

### Added

- Fingerprinting is now used to better match addons.
  - This is a bigger refactor, which introduces a whole new way of matching addons.
    We are now doing a hash of each addon, which we then compare with the API to
    see if we need to update or not. It has, however, introduced a longer initial
    load time because we need to hash each addon. The hash is saved locally, so
    we have some logic in place to minimize the amount of times we are hashing.

### Fixed

- Trimming leading and trailing whitespace from toc values.
  - Small issue where some `.toc` files added multiple space before, or after values
    which would confuse our UI.
- UI glitch in settings has been removed.

## [0.2.5] - 2020-09-05

### Added

- Make columns sortable (by [tarkah](https://github.com/tarkah))
- Support for user themes and theme selection (by [tarkah](https://github.com/tarkah))

### Fixed

- UTF-8 issue in .toc file
- Updated copy, and improved onboarding experience

## [0.2.4] - 2020-09-02

### Added

- Ajour checks itself for updates (by [tarkah](https://github.com/tarkah))
- Tukui now handle classic flavor

### Changed

- Removed details button. Title is now clickable.

### Fixed

- Parsing issue with Tukui addons.

## [0.2.3] - 2020-08-30

### Added

- New logic for bundling together addons
- Author information in addon details
- Ignore and unignore addons

### Changed

- Throttle # of connections to api

## [0.2.2] - 2020-08-27

### Added

- Select game flavor in Settings

### Fixed

- Large addons were not being timedout
- Linux users were not able to select a folder in file dialog

## [0.2.1] - 2020-08-26

### Added

- Settings view
- File dialog to select World of Warcraft pth from settings view
- Force download button on addons

### Fixed

- Better copy for many strings<|MERGE_RESOLUTION|>--- conflicted
+++ resolved
@@ -14,11 +14,6 @@
 
 ## [Unreleased]
 
-<<<<<<< HEAD
-### Fixed
-
-- Ignored addons are now sorted correctly again
-=======
 ### Changed
 
 - Catalog search now uses a fuzzy match for better searching of the catalog.
@@ -29,7 +24,7 @@
   logic for splitting on lines.
 - Fix a bug where users upgrading from an older version of Ajour might have incorrect
   behavior when trying to resize a column in the Catalog
->>>>>>> 694cba08
+- Ignored addons are now sorted correctly again
 
 ## [0.5.4] - 2020-12-07
 
