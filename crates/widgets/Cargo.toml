--- conflicted
+++ resolved
@@ -1,16 +1,11 @@
 [package]
 name = "ajour-widgets"
-<<<<<<< HEAD
-version = "0.1.1"
-authors = ["tarkah <admin@tarkah.dev>"]
-=======
 description = "Widget library for Ajour"
 version = "0.5.4-rc.1"
 authors = ["Casper Rogild Storm", "tarkah <admin@tarkah.dev>"]
 license = "MIT"
 homepage = "https://github.com/casperstorm/ajour"
 repository = "https://github.com/casperstorm/ajour"
->>>>>>> 9d8bd6e5
 edition = "2018"
 
 [features]
