{
  "about": "About",
  "addon": "Addon",
  "addons": "Addons",
  "addons-loaded": "{number} {flavor} addons loaded",
  "ajour": "Ajour",
  "all-categories": "All Categories",
  "alternate-row-colors": "Alternate Row Colors",
  "aura": "Aura",
  "author": "Author",
  "authors": "Author(s)",
  "backup": "Backup",
  "backup-description": "Back up your AddOns and WTF folder to the chosen directory",
  "backup-latest": "Last backup: {time}",
  "backup-never": "Never",
  "backup-now": "Backup Now",
  "backup-progress": "Backing up...",
  "catalog": "Catalog",
  "changelog": "Changelog",
  "changelog-for": "Changelog for {addon}",
  "changelog-press-full-changelog": "Please view this changelog in the browser by pressing 'Full Changelog' to the right",
  "channel": "Channel",
  "columns": "Columns",
  "completed": "Completed",
  "delete": "Delete",
  "delete-saved-variables": "Delete SavedVariables when deleting addons",
  "description": "Description",
  "downloading": "Downloading",
  "failed": "Failed",
  "full-changelog": "Full Changelog",
  "game-version": "Game Version",
  "global-release-channel": "Global Release Channel",
  "hashing": "Hashing",
  "hide-addons": "Hide excluded Addons",
  "ignore": "Exclude",
  "ignored": "Excluded",
  "install": "Install",
  "install-for-flavor": "Install for {flavor}",
  "install-from-url": "Install from URL",
  "install-from-url-description": "Install an addon directly from either GitHub or GitLab\nThe addon must be published as a release asset",
  "install-from-url-example": "E.g.: https://github.com/author/repository",
  "installed": "Installed",
  "language": "Language",
  "latest-release": "Latest Release",
  "loading": "Loading..",
  "loading-catalog": "Currently loading catalog",
  "local": "Local version",
  "my-addons": "My Addons",
  "my-weakauras": "Wago",
  "new-update-available": "New Ajour version available",
  "no-addon-description": "No description for addon.",
  "no-addons-for-flavor": "You have no {flavor} addons.",
  "no-changelog": "No changelog found.",
  "no-directory": "No directory is set",
  "no-known-weakauras": "You have no known {flavor} Wago data",
  "num-downloads": "# Downloads",
  "open-data-directory": "Open data Directory",
  "parsing-addons": "Currently parsing {flavor} AddOns",
  "parsing-weakauras": "Currently parsing {flavor} Wago data",
  "refresh": "Refresh",
  "release-channel-no-release": "no available release",
  "remote": "Latest version",
  "remote-release-channel": "Release channel",
  "reset-columns": "Reset Columns",
  "retry": "Retry",
  "scale": "Scale",
  "search-for-addon": "Search for an addon...",
  "select-account": "Select an Account",
  "select-directory": "Select Directory",
  "settings": "Settings",
  "setup-ajour-description": "Please select your World of Warcraft directory",
  "setup-ajour-title": "Welcome to Ajour!",
  "setup-weakauras-description": "Please select an Account to manage",
  "setup-weakauras-title": "Manage your Wago data with Ajour!",
  "source": "Source",
  "status": "Status",
  "summary": "Summary",
  "theme": "Theme",
  "ui": "UI",
  "unavailable": "Unavailable",
  "unignore": "Include",
  "unknown": "Unknown",
  "unpacking": "Unpacking",
  "update": "Update",
  "update-all": "Update All",
  "ajour-update-channel": "Ajour Update Channel",
  "updating": "Updating",
  "weakaura-updates-queued": "Updates can now be applied in-game",
  "weakauras-loaded": "{number} loaded",
  "website": "Website",
  "website-http": "https://getajour.com",
  "welcome-to-ajour-description": "Please select your World of Warcraft directory",
  "woops": "Woops!",
  "wow-directory": "World of Warcraft directory",
  "wtf": "WTF",
  "channel-default": "Default",
  "channel-stable": "Stable",
  "channel-beta": "Beta",
  "channel-alpha": "Alpha",
  "weakaura-update-available": "Update Available",
  "settings-general": "General",
  "catalog-results": "Results: {number}",
  "error-fetch-changelog": "Failed to fetch changelog",
  "error-parse-addons": "Failed to parse addons",
  "error-download-addon": "Failed to download addon",
  "error-unpack-addon": "Failed to unpack addon",
  "error-backup-folders": "Failed to backup folders",
  "error-update-ajour": "Failed to update Ajour",
  "error-remove-cache": "Failed to remove cache entry",
  "error-list-accounts": "Failed to get list of Accounts",
  "error-parse-weakauras": "Failed to parse {type}",
  "error-update-weakauras": "Failed to update",
  "categories": "Categories",
  "error-update-ajour-permission": "Permissions issue while updating Ajour",
  "select-catalog-source-picklist": "Select Source",
  "select-catalog-source-title": "Select a source in the menu",
  "select-catalog-source-description": "Ajour has multiple catalog sources. Select a source to browse the addons.",
  "auto-update": "Automatically apply new updates when available",
  "type": "Type",
  "wow-directories": "World of Warcraft directories",
  "donate": "Donate",
  "donate-http": "https://www.getajour.com/donate",
  "close-to-tray": "Close to System Tray",
  "toggle-autostart": "Open Ajour automatically after you log in",
  "start-closed-to-tray": "Start Ajour closed to System Tray",
  "import-theme": "Import Theme",
  "import-theme-button": "Import",
  "import-theme-error-name-collision": "Theme already exists with that name",
  "open-theme-builder": "Open Theme Builder",
  "ajour-data": "Ajour data",
  "screenshots": "Screenshots",
  "open-addons-directory": "Open AddOns Directory",
  "open-backup-directory": "Open Backup Directory",
<<<<<<< HEAD
  "open-ajour": "Open Ajour",
  "hide-ajour": "Hide Ajour",
  "exit": "Exit"
=======
  "compression_level_explanation": "Choose the most optimal compression level. Faster compression results in larger files.",
  "fastest": "Fastest",
  "faster": "Faster",
  "fast": "Fast",
  "slower": "Slower",
  "slowest": "Slowest",
  "fonts": "Fonts"
>>>>>>> 0ccfc07e
}<|MERGE_RESOLUTION|>--- conflicted
+++ resolved
@@ -131,11 +131,9 @@
   "screenshots": "Screenshots",
   "open-addons-directory": "Open AddOns Directory",
   "open-backup-directory": "Open Backup Directory",
-<<<<<<< HEAD
   "open-ajour": "Open Ajour",
   "hide-ajour": "Hide Ajour",
-  "exit": "Exit"
-=======
+  "exit": "Exit",
   "compression_level_explanation": "Choose the most optimal compression level. Faster compression results in larger files.",
   "fastest": "Fastest",
   "faster": "Faster",
@@ -143,5 +141,4 @@
   "slower": "Slower",
   "slowest": "Slowest",
   "fonts": "Fonts"
->>>>>>> 0ccfc07e
 }