{
    "about": "About",
    "addon": "Addon",
    "addons": "Addons",
    "addons-loaded": "{number} {flavor} addons loaded",
    "ajour": "Ajour",
    "all-categories": "All Categories",
    "alternate-row-colors": "Alternate Row Colors",
    "aura": "Aura",
    "author": "Author",
    "authors": "Author(s)",
    "backup": "Backup",
    "backup-description": "Back up your AddOns and WTF folder to the chosen directory",
    "backup-latest": "Last backup: {time}",
    "backup-never": "Never",
    "backup-now": "Backup Now",
    "backup-progress": "Backing up...",
    "catalog": "Catalog",
    "changelog": "Changelog",
    "changelog-for": "Changelog for {addon}",
    "changelog-press-full-changelog": "Please view this changelog in the browser by pressing 'Full Changelog' to the right",
    "channel": "Channel",
    "columns": "Columns",
    "completed": "Completed",
    "delete": "Delete",
    "delete-saved-variables": "Delete SavedVariables when deleting addons",
    "description": "Description",
    "downloading": "Downloading",
    "failed": "Failed",
    "full-changelog": "Full Changelog",
    "game-version": "Game Version",
    "global-release-channel": "Global Release Channel",
    "hashing": "Hashing",
    "hide-addons": "Hide excluded Addons",
    "ignore": "Exclude",
    "ignored": "Excluded",
    "install": "Install",
    "install-for-flavor": "Install for {flavor}",
    "install-from-url": "Install from URL",
    "install-from-url-description": "Install an addon directly from either GitHub or GitLab\nThe addon must be published as a release asset",
    "install-from-url-example": "E.g.: https://github.com/author/repository",
    "installed": "Installed",
    "language": "Language",
    "latest-release": "Latest Release",
    "loading": "Loading..",
    "loading-catalog": "Currently loading catalog",
    "local": "Local version",
    "my-addons": "My Addons",
    "my-weakauras": "My WeakAuras",
    "new-update-available": "New Ajour version available",
    "no-addon-description": "No description for addon.",
    "no-addons-for-flavor": "You have no {flavor} addons.",
    "no-changelog": "No changelog found.",
    "no-directory": "No directory is set",
    "no-known-weakauras": "You have no known {flavor} WeakAuras",
    "num-downloads": "# Downloads",
    "open-data-directory": "Open data Directory",
    "parsing-addons": "Currently parsing {flavor} AddOns",
    "parsing-weakauras": "Currently parsing {flavor} WeakAuras",
    "patreon": "Patreon",
    "patreon-http": "https://patreon.com/getajour",
    "refresh": "Refresh",
    "release-channel-no-release": "no available release",
    "remote": "Latest version",
    "remote-release-channel": "Release channel",
    "reset-columns": "Reset Columns",
    "retry": "Retry",
    "scale": "Scale",
    "search-for-addon": "Search for an addon...",
    "select-account": "Select an Account",
    "select-directory": "Select Directory",
    "settings": "Settings",
    "setup-ajour-description": "Please select your World of Warcraft directory",
    "setup-ajour-title": "Welcome to Ajour!",
    "setup-weakauras-description": "Please select an Account to manage",
    "setup-weakauras-title": "Manage your WeakAuras with Ajour!",
    "source": "Source",
    "status": "Status",
    "summary": "Summary",
    "theme": "Theme",
    "ui": "UI",
    "unavailable": "Unavailable",
    "unignore": "Include",
    "unknown": "Unknown",
    "unpacking": "Unpacking",
    "update": "Update",
    "update-all": "Update All",
    "ajour-update-channel": "Ajour Update Channel",
    "updating": "Updating",
    "weakaura-updates-queued": "Updates can now be applied in-game",
    "weakauras-loaded": "{number} WeakAuras loaded",
    "website": "Website",
    "website-http": "https://getajour.com",
    "welcome-to-ajour-description": "Please select your World of Warcraft directory",
    "woops": "Woops!",
    "wow-directory": "World of Warcraft directory",
    "wtf": "WTF",
    "channel-default": "Default",
    "channel-stable": "Stable",
    "channel-beta": "Beta",
    "channel-alpha": "Alpha",
    "weakaura-update-available": "Update Available",
    "settings-general": "General",
    "catalog-results": "Results: {number}",
    "error-fetch-changelog": "Failed to fetch changelog",
    "error-parse-addons": "Failed to parse addons",
    "error-download-addon": "Failed to download addon",
    "error-unpack-addon": "Failed to unpack addon",
    "error-backup-folders": "Failed to backup folders",
    "error-update-ajour": "Failed to update Ajour",
    "error-remove-cache": "Failed to remove cache entry",
    "error-list-accounts": "Failed to get list of Accounts",
    "error-parse-weakauras": "Failed to parse WeakAuras",
    "error-update-weakauras": "Failed to update WeakAuras",
    "categories": "Categories",
    "error-update-ajour-permission": "Permissions issue while updating Ajour",
<<<<<<< HEAD
    "kofi": "Ko-fi",
    "kofi-http": "https://ko-fi.com/ajour"
=======
    "select-catalog-source-picklist": "Select Source",
    "select-catalog-source-title": "Select a source in the menu",
    "select-catalog-source-description": "Ajour has multiple catalog sources. Select a source to browse the addons."
>>>>>>> 1f89aec0
}<|MERGE_RESOLUTION|>--- conflicted
+++ resolved
@@ -114,12 +114,9 @@
     "error-update-weakauras": "Failed to update WeakAuras",
     "categories": "Categories",
     "error-update-ajour-permission": "Permissions issue while updating Ajour",
-<<<<<<< HEAD
     "kofi": "Ko-fi",
-    "kofi-http": "https://ko-fi.com/ajour"
-=======
+    "kofi-http": "https://ko-fi.com/ajour",
     "select-catalog-source-picklist": "Select Source",
     "select-catalog-source-title": "Select a source in the menu",
     "select-catalog-source-description": "Ajour has multiple catalog sources. Select a source to browse the addons."
->>>>>>> 1f89aec0
 }