--- conflicted
+++ resolved
@@ -175,12 +175,8 @@
     catalog_column_settings: CatalogColumnSettings,
     onboarding_directory_btn_state: button::State,
     catalog: Option<Catalog>,
-<<<<<<< HEAD
     install_addons: HashMap<Flavor, Vec<InstallAddon>>,
-=======
     catalog_last_updated: Option<DateTime<Utc>>,
-    catalog_install_addons: HashMap<Flavor, Vec<CatalogInstallAddon>>,
->>>>>>> c7dd95d9
     catalog_search_state: CatalogSearchState,
     catalog_header_state: CatalogHeaderState,
     website_btn_state: button::State,
@@ -229,12 +225,8 @@
             catalog_column_settings: Default::default(),
             onboarding_directory_btn_state: Default::default(),
             catalog: None,
-<<<<<<< HEAD
             install_addons: Default::default(),
-=======
             catalog_last_updated: None,
-            catalog_install_addons: Default::default(),
->>>>>>> c7dd95d9
             catalog_search_state: Default::default(),
             catalog_header_state: Default::default(),
             website_btn_state: Default::default(),
