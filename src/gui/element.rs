#![allow(clippy::too_many_arguments)]

use {
    super::{
        style, AddonVersionKey, BackupState, CatalogColumnKey, CatalogColumnSettings,
        CatalogColumnState, CatalogInstallStatus, CatalogRow, Changelog, ColumnKey, ColumnSettings,
        ColumnState, DirectoryType, ExpandType, Interaction, Message, Mode, ReleaseChannel,
        ScaleState, SelfUpdateState, SortDirection, State, ThemeState,
    },
    crate::VERSION,
    ajour_core::{
        addon::{Addon, AddonState, Repository},
        catalog::Catalog,
        config::{Config, Flavor},
        theme::ColorPalette,
    },
    chrono::prelude::*,
    iced::{
        button, scrollable, Align, Button, Checkbox, Column, Container, Element,
        HorizontalAlignment, Length, PickList, Row, Scrollable, Space, Text, VerticalAlignment,
    },
    num_format::{Locale, ToFormattedString},
<<<<<<< HEAD
    std::collections::HashMap,
=======
    version_compare::{CompOp, VersionCompare},
>>>>>>> e50518dd
    widgets::{header, Header},
};

// Default values used on multiple elements.
pub static DEFAULT_FONT_SIZE: u16 = 14;
pub static DEFAULT_PADDING: u16 = 10;

/// Container for settings.
pub fn settings_container<'a, 'b>(
    color_palette: ColorPalette,
    directory_button_state: &'a mut button::State,
    config: &Config,
    mode: &Mode,
    theme_state: &'a mut ThemeState,
    scale_state: &'a mut ScaleState,
    backup_state: &'a mut BackupState,
    column_settings: &'a mut ColumnSettings,
    column_config: &'b [(ColumnKey, Length, bool)],
    catalog_column_settings: &'a mut CatalogColumnSettings,
    catalog_column_config: &'b [(CatalogColumnKey, Length, bool)],
    website_button_state: &'a mut button::State,
) -> Container<'a, Message> {
    // Title for the World of Warcraft directory selection.
    let directory_info_text = Text::new("World of Warcraft directory").size(14);

    // Directory button for World of Warcraft directory selection.
    let directory_button_title_container =
        Container::new(Text::new("Select Directory").size(DEFAULT_FONT_SIZE))
            .width(Length::FillPortion(1))
            .center_x()
            .align_x(Align::Center);

    let directory_button: Element<Interaction> =
        Button::new(directory_button_state, directory_button_title_container)
            .width(Length::Units(100))
            .style(style::DefaultBoxedButton(color_palette))
            .on_press(Interaction::OpenDirectory(DirectoryType::Wow))
            .into();

    // Directory text, written next to directory button to let the user
    // know what has been selected..
    let path_str = config
        .wow
        .directory
        .as_ref()
        .and_then(|p| p.to_str())
        .unwrap_or("No directory is set");
    let directory_data_text = Text::new(path_str)
        .size(14)
        .vertical_alignment(VerticalAlignment::Center);
    let directory_data_text_container = Container::new(directory_data_text)
        .height(Length::Units(25))
        .center_y()
        .style(style::NormalForegroundContainer(color_palette));

    // Data row for the World of Warcraft directory selection.
    let path_data_row = Row::new()
        .push(directory_button.map(Message::Interaction))
        .push(Space::new(Length::Units(DEFAULT_PADDING), Length::Units(0)))
        .push(directory_data_text_container);

    // Title for the theme pick list.
    let theme_info_text = Text::new("Theme").size(14);
    let theme_info_row = Row::new().push(theme_info_text);

    let theme_names = theme_state
        .themes
        .iter()
        .cloned()
        .map(|(name, _)| name)
        .collect::<Vec<_>>();
    let theme_pick_list = PickList::new(
        &mut theme_state.pick_list_state,
        theme_names,
        Some(theme_state.current_theme_name.clone()),
        Message::ThemeSelected,
    )
    .text_size(14)
    .width(Length::Units(100))
    .style(style::PickList(color_palette));

    // Data row for theme picker list.
    let theme_data_row = Row::new().push(theme_pick_list);

    // Scale buttons for application scale factoring.
    let (scale_title_row, scale_buttons_row) = {
        let scale_title = Text::new("UI Scale").size(DEFAULT_FONT_SIZE);
        let scale_title_row = Row::new().push(scale_title);

        let scale_down_button: Element<Interaction> = Button::new(
            &mut scale_state.down_btn_state,
            Text::new("  -  ").size(DEFAULT_FONT_SIZE),
        )
        .style(style::DefaultBoxedButton(color_palette))
        .on_press(Interaction::ScaleDown)
        .into();

        let scale_up_button: Element<Interaction> = Button::new(
            &mut scale_state.up_btn_state,
            Text::new("  +  ").size(DEFAULT_FONT_SIZE),
        )
        .style(style::DefaultBoxedButton(color_palette))
        .on_press(Interaction::ScaleUp)
        .into();

        let current_scale_text = Text::new(format!("  {:.2}  ", scale_state.scale))
            .size(DEFAULT_FONT_SIZE)
            .vertical_alignment(VerticalAlignment::Center);
        let current_scale_container = Container::new(current_scale_text)
            .height(Length::Units(25))
            .center_y()
            .style(style::BrightBackgroundContainer(color_palette));

        // Data row for the World of Warcraft directory selection.
        let scale_buttons_row = Row::new()
            .push(scale_down_button.map(Message::Interaction))
            .push(current_scale_container)
            .push(scale_up_button.map(Message::Interaction));

        (scale_title_row, scale_buttons_row)
    };

    // Small space below content.
    let bottom_space = Space::new(Length::FillPortion(1), Length::Units(DEFAULT_PADDING));

    let (backup_title_row, backup_directory_row, backup_now_row) = {
        // Title for the Backup section.
        let backup_title_text = Text::new("Backup").size(DEFAULT_FONT_SIZE);
        let backup_title_row = Row::new().push(backup_title_text);

        // Directory button for Backup directory selection.
        let directory_button_title_container =
            Container::new(Text::new("Select Directory").size(DEFAULT_FONT_SIZE))
                .width(Length::FillPortion(1))
                .center_x()
                .align_x(Align::Center);
        let directory_button: Element<Interaction> = Button::new(
            &mut backup_state.directory_btn_state,
            directory_button_title_container,
        )
        .width(Length::Units(100))
        .style(style::DefaultBoxedButton(color_palette))
        .on_press(Interaction::OpenDirectory(DirectoryType::Backup))
        .into();

        // Directory text, written next to directory button to let the user
        // know what has been selected.
        let path_str = config
            .backup_directory
            .as_ref()
            .and_then(|p| p.to_str())
            .unwrap_or("No directory is set");
        let directory_data_text = Text::new(path_str)
            .size(DEFAULT_FONT_SIZE)
            .vertical_alignment(VerticalAlignment::Center);
        let directory_data_text_container = Container::new(directory_data_text)
            .height(Length::Units(25))
            .center_y()
            .style(style::NormalForegroundContainer(color_palette));

        // Data row for the Backup directory selection.
        let backup_directory_row = Row::new()
            .push(directory_button.map(Message::Interaction))
            .push(Space::new(Length::Units(DEFAULT_PADDING), Length::Units(0)))
            .push(directory_data_text_container);

        // Row to show actual backup button along with info about the latest
        // backup date/time. Will give a description of what Backup is when no
        // directory is chosen
        let mut backup_now_row = Row::new();

        // Show button / last backup info if directory is shown, otherwise
        // show description about the backup process
        if config.backup_directory.is_some() {
            let backup_button_title_container =
                Container::new(Text::new("Backup Now").size(DEFAULT_FONT_SIZE))
                    .width(Length::FillPortion(1))
                    .center_x()
                    .align_x(Align::Center);
            let mut backup_button = Button::new(
                &mut backup_state.backup_now_btn_state,
                backup_button_title_container,
            )
            .width(Length::Units(100))
            .style(style::DefaultBoxedButton(color_palette));

            // Only show button as clickable if it's not currently backing up and
            // the wow folder is chosen
            if !backup_state.backing_up && config.wow.directory.is_some() {
                backup_button = backup_button.on_press(Interaction::Backup);
            }

            let backup_status_text = if backup_state.backing_up {
                Text::new("Backing up...")
                    .size(DEFAULT_FONT_SIZE)
                    .vertical_alignment(VerticalAlignment::Center)
            } else {
                let as_of = backup_state
                    .last_backup
                    .map(|d| d.format("%Y-%m-%d %H:%M:%S").to_string())
                    .unwrap_or_else(|| "Never".to_string());

                Text::new(&format!("Last backup: {}", as_of))
                    .size(DEFAULT_FONT_SIZE)
                    .vertical_alignment(VerticalAlignment::Center)
            };

            let backup_status_text_container = Container::new(backup_status_text)
                .height(Length::Units(25))
                .center_y()
                .style(style::NormalForegroundContainer(color_palette));

            let backup_button: Element<Interaction> = backup_button.into();

            backup_now_row = backup_now_row
                .push(backup_button.map(Message::Interaction))
                .push(Space::new(Length::Units(DEFAULT_PADDING), Length::Units(0)))
                .push(backup_status_text_container);
        } else {
            let backup_status_text =
                Text::new("Back up your AddOns and WTF folder to the chosen directory")
                    .size(DEFAULT_FONT_SIZE)
                    .vertical_alignment(VerticalAlignment::Center);

            let backup_status_text_container = Container::new(backup_status_text)
                .height(Length::Units(25))
                .center_y()
                .style(style::NormalForegroundContainer(color_palette));

            backup_now_row = backup_now_row.push(backup_status_text_container);
        }

        (backup_title_row, backup_directory_row, backup_now_row)
    };

    let (columns_title_row, columns_scrollable) = {
        // Title for the Columns section.
        let columns_title_text = Text::new("My Addons Columns").size(DEFAULT_FONT_SIZE);
        let columns_title_row = Row::new().push(columns_title_text);

        // Scrollable for column selections
        let mut columns_scrollable = Scrollable::new(&mut column_settings.scrollable_state)
            .spacing(1)
            .width(Length::Fill)
            .height(Length::FillPortion(4))
            .style(style::SecondaryScrollable(color_palette));

        // Add each column to scrollable as checkbox + label + up / down buttons
        let columns_len = column_settings.columns.len();
        for (idx, column) in column_settings.columns.iter_mut().enumerate() {
            let is_first = idx == 0;
            let is_last = idx == columns_len - 1;

            let title = column.key.title();

            let column_key = column.key;

            let is_checked = column_config
                .iter()
                .any(|(key, _, hidden)| key == &column.key && !hidden)
                || column_key == ColumnKey::Title;

            let mut left_button = Button::new(
                &mut column.up_btn_state,
                Text::new(" ▲ ").size(11).color(if !is_first {
                    color_palette.bright.primary
                } else {
                    color_palette.normal.primary
                }),
            )
            .style(style::DefaultButton(color_palette));
            if !is_first {
                left_button = left_button.on_press(Interaction::MoveColumnLeft(column_key));
            }

            let mut right_button = Button::new(
                &mut column.down_btn_state,
                Text::new(" ▼ ").size(11).color(if !is_last {
                    color_palette.bright.primary
                } else {
                    color_palette.normal.primary
                }),
            )
            .style(style::DefaultButton(color_palette));
            if !is_last {
                right_button = right_button.on_press(Interaction::MoveColumnRight(column_key));
            }

            let left_button: Element<Interaction> = left_button.into();
            let right_button: Element<Interaction> = right_button.into();

            let left_button_container = Container::new(left_button.map(Message::Interaction))
                .center_x()
                .center_y();
            let right_button_container = Container::new(right_button.map(Message::Interaction))
                .center_x()
                .center_y();

            let mut checkbox = Checkbox::new(is_checked, title.clone(), move |is_checked| {
                Message::Interaction(Interaction::ToggleColumn(is_checked, column_key))
            })
            .text_size(DEFAULT_FONT_SIZE)
            .spacing(5);

            if column_key == ColumnKey::Title {
                checkbox = checkbox.style(style::AlwaysCheckedCheckbox(color_palette));
            } else {
                checkbox = checkbox.style(style::DefaultCheckbox(color_palette));
            }

            let checkbox_container = Container::new(checkbox).padding(5);

            let row = Row::new()
                .align_items(Align::Center)
                .height(Length::Units(26))
                .push(Space::new(Length::Units(5), Length::Units(0)))
                .push(left_button_container)
                .push(right_button_container)
                .push(checkbox_container);

            columns_scrollable = columns_scrollable.push(row);
        }

        (columns_title_row, columns_scrollable)
    };

    let (catalog_columns_title_row, catalog_columns_scrollable) = {
        // Title for the Columns section.
        let columns_title_text = Text::new("Catalog Columns").size(DEFAULT_FONT_SIZE);
        let columns_title_row = Row::new().push(columns_title_text);

        // Scrollable for column selections
        let mut columns_scrollable = Scrollable::new(&mut catalog_column_settings.scrollable_state)
            .spacing(1)
            .width(Length::Fill)
            .height(Length::FillPortion(4))
            .style(style::SecondaryScrollable(color_palette));

        // Add each column to scrollable as checkbox + label + up / down buttons
        let columns_len = catalog_column_settings.columns.len();
        for (idx, column) in catalog_column_settings.columns.iter_mut().enumerate() {
            let is_first = idx == 0;
            let is_last = idx == columns_len - 1;

            let title = column.key.title();

            let column_key = column.key;

            let is_checked = catalog_column_config
                .iter()
                .any(|(key, _, hidden)| key == &column.key && !hidden)
                || column_key == CatalogColumnKey::Title;

            let mut left_button = Button::new(
                &mut column.up_btn_state,
                Text::new(" ▲  ").size(11).color(if !is_first {
                    color_palette.bright.primary
                } else {
                    color_palette.normal.primary
                }),
            )
            .style(style::DefaultButton(color_palette));
            if !is_first {
                left_button = left_button.on_press(Interaction::MoveCatalogColumnLeft(column_key));
            }

            let mut right_button = Button::new(
                &mut column.down_btn_state,
                Text::new(" ▼  ").size(11).color(if !is_last {
                    color_palette.bright.primary
                } else {
                    color_palette.normal.primary
                }),
            )
            .style(style::DefaultButton(color_palette));
            if !is_last {
                right_button =
                    right_button.on_press(Interaction::MoveCatalogColumnRight(column_key));
            }

            let left_button: Element<Interaction> = left_button.into();
            let right_button: Element<Interaction> = right_button.into();

            let left_button_container = Container::new(left_button.map(Message::Interaction))
                .center_x()
                .center_y();
            let right_button_container = Container::new(right_button.map(Message::Interaction))
                .center_x()
                .center_y();

            let mut checkbox = Checkbox::new(is_checked, title.clone(), move |is_checked| {
                Message::Interaction(Interaction::ToggleCatalogColumn(is_checked, column_key))
            })
            .text_size(DEFAULT_FONT_SIZE)
            .spacing(5);

            if column_key == CatalogColumnKey::Title {
                checkbox = checkbox.style(style::AlwaysCheckedCheckbox(color_palette));
            } else {
                checkbox = checkbox.style(style::DefaultCheckbox(color_palette));
            }

            let checkbox_container = Container::new(checkbox).padding(5);

            let row = Row::new()
                .align_items(Align::Center)
                .height(Length::Units(26))
                .push(Space::new(Length::Units(5), Length::Units(0)))
                .push(left_button_container)
                .push(right_button_container)
                .push(checkbox_container);

            columns_scrollable = columns_scrollable.push(row);
        }

        (columns_title_row, columns_scrollable)
    };

    let (website_button, website_title) = {
        let website_info = Text::new("About").size(14);
        let website_info_row = Row::new().push(website_info);

        let website_button_title_container =
            Container::new(Text::new("Website").size(DEFAULT_FONT_SIZE))
                .width(Length::FillPortion(1))
                .center_x()
                .align_x(Align::Center);
        let website_button: Element<Interaction> =
            Button::new(website_button_state, website_button_title_container)
                .width(Length::Units(100))
                .style(style::DefaultBoxedButton(color_palette))
                .on_press(Interaction::OpenLink("https://getajour.com".to_owned()))
                .into();

        (website_button, website_info_row)
    };

    // Colum wrapping all the settings content.
    let right_column = Column::new()
        .push(directory_info_text)
        .push(Space::new(Length::Units(0), Length::Units(DEFAULT_PADDING)))
        .push(path_data_row)
        .push(Space::new(
            Length::Units(0),
            Length::Units(DEFAULT_PADDING + DEFAULT_PADDING),
        ))
        .push(backup_title_row)
        .push(Space::new(Length::Units(0), Length::Units(DEFAULT_PADDING)))
        .push(backup_now_row)
        .push(Space::new(Length::Units(0), Length::Units(DEFAULT_PADDING)))
        .push(backup_directory_row)
        .push(bottom_space);

    let middle_column = Column::new()
        .push(scale_title_row)
        .push(Space::new(Length::Units(0), Length::Units(DEFAULT_PADDING)))
        .push(scale_buttons_row)
        .push(Space::new(
            Length::Units(0),
            Length::Units(DEFAULT_PADDING + DEFAULT_PADDING),
        ))
        .push(theme_info_row)
        .push(Space::new(Length::Units(0), Length::Units(DEFAULT_PADDING)))
        .push(theme_data_row)
        .push(Space::new(
            Length::Units(0),
            Length::Units(DEFAULT_PADDING + DEFAULT_PADDING),
        ))
        .push(website_title)
        .push(Space::new(Length::Units(0), Length::Units(DEFAULT_PADDING)))
        .push(website_button.map(Message::Interaction));

    // Container wrapping colum.
    let right_container = Container::new(right_column)
        .width(Length::FillPortion(1))
        .height(Length::Shrink)
        .style(style::BrightForegroundContainer(color_palette));

    let middle_container = Container::new(middle_column)
        .width(Length::Units(150))
        .height(Length::Shrink)
        .style(style::BrightForegroundContainer(color_palette));

    let my_addons_columns_column = Column::new()
        .push(columns_title_row)
        .push(Space::new(Length::Units(0), Length::Units(DEFAULT_PADDING)))
        .push(columns_scrollable)
        .push(Space::new(Length::Fill, Length::Units(DEFAULT_PADDING)));
    let my_addons_columns_container = Container::new(my_addons_columns_column)
        .width(Length::Units(200))
        .height(Length::Units(280))
        .style(style::BrightForegroundContainer(color_palette));

    let catalog_columns_column = Column::new()
        .push(catalog_columns_title_row)
        .push(Space::new(Length::Units(0), Length::Units(DEFAULT_PADDING)))
        .push(catalog_columns_scrollable)
        .push(Space::new(Length::Fill, Length::Units(DEFAULT_PADDING)));
    let catalog_columns_container = Container::new(catalog_columns_column)
        .width(Length::Units(200))
        .height(Length::Units(260))
        .style(style::BrightForegroundContainer(color_palette));

    // Row to wrap each section.
    let mut row = Row::new().push(Space::new(Length::Units(DEFAULT_PADDING), Length::Units(0)));

    // Depending on mode, we show different columns to edit.
    match mode {
        Mode::MyAddons(_) => {
            row = row.push(my_addons_columns_container);
        }
        Mode::Catalog => {
            row = row.push(catalog_columns_container);
        }
    }

    row = row
        .push(middle_container)
        .push(right_container)
        .push(Space::new(
            Length::Units(DEFAULT_PADDING + 5),
            Length::Units(0),
        ));

    // Returns the final container.
    Container::new(row)
        .height(Length::Shrink)
        .style(style::BrightForegroundContainer(color_palette))
        .padding(DEFAULT_PADDING)
}

pub fn addon_data_cell<'a, 'b>(
    color_palette: ColorPalette,
    addon: &'a mut Addon,
    is_addon_expanded: bool,
    expand_type: &'a ExpandType,
    column_config: &'b [(ColumnKey, Length, bool)],
) -> Container<'a, Message> {
    let default_height = Length::Units(26);

    let mut row_containers = vec![];

    let author = addon.author().map(str::to_string);
    let game_version = addon.game_version().map(str::to_string);
    let notes = addon.notes().map(str::to_string);
    let website_url = addon.website_url().map(str::to_string);

    // Check if current addon is expanded.
    let addon_cloned = addon.clone();
    let version = addon
        .version()
        .map(str::to_string)
        .unwrap_or_else(|| "-".to_string());
    let release_package = addon_cloned.relevant_release_package();
    let remote_version = if let Some(package) = release_package.as_deref() {
        package.version.clone()
    } else {
        String::from("-")
    };
    let remote_version = Text::new(remote_version).size(DEFAULT_FONT_SIZE);

    if let Some((idx, width)) = column_config
        .iter()
        .enumerate()
        .filter_map(|(idx, (key, width, hidden))| {
            if *key == ColumnKey::Title && !hidden {
                Some((idx, width))
            } else {
                None
            }
        })
        .next()
    {
        let title = Text::new(addon.title()).size(DEFAULT_FONT_SIZE);
        let mut title_button = Button::new(&mut addon.details_btn_state, title).on_press(
            Interaction::Expand(ExpandType::Details(addon_cloned.clone())),
        );

        if release_package.as_deref().is_some() {}

        if is_addon_expanded && matches!(expand_type, ExpandType::Details(_)) {
            title_button = title_button.style(style::SelectedBrightTextButton(color_palette));
        } else {
            title_button = title_button.style(style::BrightTextButton(color_palette));
        }

        let title_button: Element<Interaction> = title_button.into();

        let mut title_row = Row::new()
            .push(title_button.map(Message::Interaction))
            .spacing(3)
            .align_items(Align::Center);

        if addon.release_channel != ReleaseChannel::Stable {
            let release_channel =
                Container::new(Text::new(addon.release_channel.to_string()).size(10))
                    .style(style::ChannelBadge(color_palette))
                    .padding(3);

            title_row = title_row.push(release_channel);
        }

        let title_container = Container::new(title_row)
            .height(default_height)
            .width(*width)
            .center_y()
            .style(style::BrightForegroundContainer(color_palette));

        row_containers.push((idx, title_container));
    }

    if let Some((idx, width)) = column_config
        .iter()
        .enumerate()
        .filter_map(|(idx, (key, width, hidden))| {
            if *key == ColumnKey::LocalVersion && !hidden {
                Some((idx, width))
            } else {
                None
            }
        })
        .next()
    {
        let installed_version = Text::new(version).size(DEFAULT_FONT_SIZE);
        let mut local_version_button = Button::new(&mut addon.local_btn_state, installed_version)
            .style(style::BrightTextButton(color_palette));

        if addon_cloned.active_repository == Some(Repository::Curse)
            && addon_cloned.file_id().is_some()
        {
            local_version_button =
                local_version_button.on_press(Interaction::Expand(ExpandType::Changelog(
                    Changelog::Request(addon_cloned.clone(), AddonVersionKey::Local),
                )));
        }

        if addon_cloned.active_repository == Some(Repository::Tukui)
            && addon_cloned.repository_id().is_some()
        {
            local_version_button =
                local_version_button.on_press(Interaction::Expand(ExpandType::Changelog(
                    Changelog::Request(addon_cloned.clone(), AddonVersionKey::Local),
                )));
        }

        if addon_cloned.active_repository == Some(Repository::WowI) {
            local_version_button =
                local_version_button.on_press(Interaction::Expand(ExpandType::Changelog(
                    Changelog::Request(addon_cloned.clone(), AddonVersionKey::Local),
                )));
        }

        // Lets check if addon is expanded, in changelog mode and local is shown.
        if is_addon_expanded {
            if let ExpandType::Changelog(Changelog::Some(_, _, k)) = expand_type {
                if k == &AddonVersionKey::Local {
                    local_version_button =
                        local_version_button.style(style::SelectedBrightTextButton(color_palette));
                }
            }

            if let ExpandType::Changelog(Changelog::Loading(_, k)) = expand_type {
                if k == &AddonVersionKey::Local {
                    local_version_button =
                        local_version_button.style(style::SelectedBrightTextButton(color_palette));
                }
            }
        }

        let local_version_button: Element<Interaction> = local_version_button.into();

        let installed_version_container =
            Container::new(local_version_button.map(Message::Interaction))
                .height(default_height)
                .width(*width)
                .center_y()
                .style(style::NormalForegroundContainer(color_palette));

        row_containers.push((idx, installed_version_container));
    }

    if let Some((idx, width)) = column_config
        .iter()
        .enumerate()
        .filter_map(|(idx, (key, width, hidden))| {
            if *key == ColumnKey::RemoteVersion && !hidden {
                Some((idx, width))
            } else {
                None
            }
        })
        .next()
    {
        let mut remote_version_button = Button::new(&mut addon.remote_btn_state, remote_version)
            .style(style::BrightTextButton(color_palette));

        if addon_cloned.active_repository == Some(Repository::Curse) {
            if let Some(package) = addon_cloned.relevant_release_package() {
                if package.file_id.is_some() {
                    remote_version_button =
                        remote_version_button.on_press(Interaction::Expand(ExpandType::Changelog(
                            Changelog::Request(addon_cloned.clone(), AddonVersionKey::Remote),
                        )));
                }
            }
        }

        if addon_cloned.active_repository == Some(Repository::Tukui)
            && addon_cloned.repository_id().is_some()
        {
            remote_version_button =
                remote_version_button.on_press(Interaction::Expand(ExpandType::Changelog(
                    Changelog::Request(addon_cloned.clone(), AddonVersionKey::Remote),
                )));
        }

        if addon_cloned.active_repository == Some(Repository::WowI) {
            remote_version_button =
                remote_version_button.on_press(Interaction::Expand(ExpandType::Changelog(
                    Changelog::Request(addon_cloned.clone(), AddonVersionKey::Remote),
                )));
        }

        // Lets check if addon is expanded, in changelog mode and remote is shown.
        if is_addon_expanded {
            if let ExpandType::Changelog(Changelog::Some(_, _, k)) = expand_type {
                if k == &AddonVersionKey::Remote {
                    remote_version_button =
                        remote_version_button.style(style::SelectedBrightTextButton(color_palette));
                }
            }

            if let ExpandType::Changelog(Changelog::Loading(_, k)) = expand_type {
                if k == &AddonVersionKey::Remote {
                    remote_version_button =
                        remote_version_button.style(style::SelectedBrightTextButton(color_palette));
                }
            }
        }

        let remote_version_button: Element<Interaction> = remote_version_button.into();
        let remote_version_container =
            Container::new(remote_version_button.map(Message::Interaction))
                .height(default_height)
                .width(*width)
                .center_y()
                .style(style::NormalForegroundContainer(color_palette));

        row_containers.push((idx, remote_version_container));
    }

    if let Some((idx, width)) = column_config
        .iter()
        .enumerate()
        .filter_map(|(idx, (key, width, hidden))| {
            if *key == ColumnKey::Channel && !hidden {
                Some((idx, width))
            } else {
                None
            }
        })
        .next()
    {
        let channel = Text::new(addon.release_channel.to_string()).size(DEFAULT_FONT_SIZE);
        let channel_container = Container::new(channel)
            .height(default_height)
            .width(*width)
            .center_y()
            .padding(5)
            .style(style::NormalForegroundContainer(color_palette));

        row_containers.push((idx, channel_container));
    }

    if let Some((idx, width)) = column_config
        .iter()
        .enumerate()
        .filter_map(|(idx, (key, width, hidden))| {
            if *key == ColumnKey::Author && !hidden {
                Some((idx, width))
            } else {
                None
            }
        })
        .next()
    {
        let author = Text::new(author.as_deref().unwrap_or("-")).size(DEFAULT_FONT_SIZE);
        let author_container = Container::new(author)
            .height(default_height)
            .width(*width)
            .center_y()
            .padding(5)
            .style(style::NormalForegroundContainer(color_palette));

        row_containers.push((idx, author_container));
    }

    if let Some((idx, width)) = column_config
        .iter()
        .enumerate()
        .filter_map(|(idx, (key, width, hidden))| {
            if *key == ColumnKey::GameVersion && !hidden {
                Some((idx, width))
            } else {
                None
            }
        })
        .next()
    {
        let game_version =
            Text::new(game_version.as_deref().unwrap_or("-")).size(DEFAULT_FONT_SIZE);
        let game_version_container = Container::new(game_version)
            .height(default_height)
            .width(*width)
            .center_y()
            .padding(5)
            .style(style::NormalForegroundContainer(color_palette));

        row_containers.push((idx, game_version_container));
    }

    if let Some((idx, width)) = column_config
        .iter()
        .enumerate()
        .filter_map(|(idx, (key, width, hidden))| {
            if *key == ColumnKey::DateReleased && !hidden {
                Some((idx, width))
            } else {
                None
            }
        })
        .next()
    {
        let release_date_text: String = if let Some(package) = release_package {
            let f = timeago::Formatter::new();
            let now = Local::now();

            if let Some(time) = package.date_time.as_ref() {
                f.convert_chrono(*time, now)
            } else {
                "".to_string()
            }
        } else {
            "-".to_string()
        };
        let release_date_text = Text::new(release_date_text).size(DEFAULT_FONT_SIZE);
        let game_version_container = Container::new(release_date_text)
            .height(default_height)
            .width(*width)
            .center_y()
            .padding(5)
            .style(style::NormalForegroundContainer(color_palette));

        row_containers.push((idx, game_version_container));
    }

    if let Some((idx, width)) = column_config
        .iter()
        .enumerate()
        .filter_map(|(idx, (key, width, hidden))| {
            if *key == ColumnKey::Source && !hidden {
                Some((idx, width))
            } else {
                None
            }
        })
        .next()
    {
        let source_text = addon
            .active_repository
            .map_or_else(|| String::from("Unknown"), |a| a.to_string());
        let source = Text::new(source_text).size(DEFAULT_FONT_SIZE);
        let source_container = Container::new(source)
            .height(default_height)
            .width(*width)
            .center_y()
            .padding(5)
            .style(style::NormalForegroundContainer(color_palette));

        row_containers.push((idx, source_container));
    }

    if let Some((idx, width)) = column_config
        .iter()
        .enumerate()
        .filter_map(|(idx, (key, width, hidden))| {
            if *key == ColumnKey::Status && !hidden {
                Some((idx, width))
            } else {
                None
            }
        })
        .next()
    {
        let update_button_container = match &addon.state {
            AddonState::Ajour(string) => Container::new(
                Text::new(string.clone().unwrap_or_else(|| "".to_string())).size(DEFAULT_FONT_SIZE),
            )
            .height(default_height)
            .width(*width)
            .center_y()
            .center_x()
            .style(style::NormalForegroundContainer(color_palette)),
            AddonState::Updatable | AddonState::Corrupted => {
                let id = addon.primary_folder_id.clone();
                let text = if addon.state == AddonState::Updatable {
                    "Update"
                } else {
                    "Repair"
                };

                let update_wrapper = Container::new(Text::new(text).size(DEFAULT_FONT_SIZE))
                    .width(*width)
                    .center_x()
                    .align_x(Align::Center);
                let update_button: Element<Interaction> =
                    Button::new(&mut addon.update_btn_state, update_wrapper)
                        .width(Length::FillPortion(1))
                        .style(style::SecondaryButton(color_palette))
                        .on_press(Interaction::Update(id))
                        .into();

                Container::new(update_button.map(Message::Interaction))
                    .height(default_height)
                    .width(*width)
                    .center_y()
                    .center_x()
                    .style(style::BrightForegroundContainer(color_palette))
            }
            AddonState::Downloading => {
                Container::new(Text::new("Downloading").size(DEFAULT_FONT_SIZE))
                    .height(default_height)
                    .width(*width)
                    .center_y()
                    .center_x()
                    .padding(5)
                    .style(style::NormalForegroundContainer(color_palette))
            }
            AddonState::Unpacking => Container::new(Text::new("Unpacking").size(DEFAULT_FONT_SIZE))
                .height(default_height)
                .width(*width)
                .center_y()
                .center_x()
                .padding(5)
                .style(style::NormalForegroundContainer(color_palette)),
            AddonState::Fingerprint => Container::new(Text::new("Hashing").size(DEFAULT_FONT_SIZE))
                .height(default_height)
                .width(*width)
                .center_y()
                .center_x()
                .padding(5)
                .style(style::NormalForegroundContainer(color_palette)),
            AddonState::Ignored => Container::new(Text::new("Ignored").size(DEFAULT_FONT_SIZE))
                .height(default_height)
                .width(*width)
                .center_y()
                .center_x()
                .padding(5)
                .style(style::NormalForegroundContainer(color_palette)),
            AddonState::Unknown => Container::new(Text::new("").size(DEFAULT_FONT_SIZE))
                .height(default_height)
                .width(*width)
                .center_y()
                .center_x()
                .padding(5)
                .style(style::NormalForegroundContainer(color_palette)),
        };

        row_containers.push((idx, update_button_container));
    }

    let left_spacer = Space::new(Length::Units(DEFAULT_PADDING), Length::Units(0));
    let right_spacer = Space::new(Length::Units(DEFAULT_PADDING + 5), Length::Units(0));

    let mut row = Row::new().push(left_spacer).spacing(1);

    // Sort columns and push them into row
    row_containers.sort_by(|a, b| a.0.cmp(&b.0));
    for (_, elem) in row_containers.into_iter() {
        row = row.push(elem);
    }

    row = row.push(right_spacer);

    let mut addon_column = Column::new().push(row);

    if is_addon_expanded {
        match expand_type {
            ExpandType::Changelog(changelog) => {
                let changelog_text = match changelog {
                    Changelog::Some(_, payload, _) => &payload.changelog,
                    _ => "Loading...",
                };

                let changelog_title_text = Text::new("Changelog").size(DEFAULT_FONT_SIZE);
                let changelog_title_container = Container::new(changelog_title_text)
                    .style(style::BrightForegroundContainer(color_palette));

                let mut full_changelog_button = Button::new(
                    &mut addon.full_changelog_btn_state,
                    Text::new("Full Changelog").size(DEFAULT_FONT_SIZE),
                )
                .style(style::DefaultButton(color_palette));

                if let ExpandType::Changelog(Changelog::Some(_, p, _)) = expand_type {
                    full_changelog_button =
                        full_changelog_button.on_press(Interaction::OpenLink(p.url.clone()));
                }

                let full_changelog_button: Element<Interaction> = full_changelog_button.into();

                let mut button_row =
                    Row::new().push(Space::new(Length::FillPortion(1), Length::Units(0)));

                if matches!(changelog, Changelog::Some(_, _, _)) {
                    button_row = button_row.push(full_changelog_button.map(Message::Interaction));
                }

                let column = Column::new()
                    .push(changelog_title_container)
                    .push(Space::new(Length::Units(0), Length::Units(12)))
                    .push(Text::new(changelog_text).size(DEFAULT_FONT_SIZE))
                    .push(Space::new(Length::Units(0), Length::Units(8)))
                    .push(button_row)
                    .push(Space::new(Length::Units(0), Length::Units(4)));
                let details_container = Container::new(column)
                    .width(Length::Fill)
                    .padding(20)
                    .style(style::FadedNormalForegroundContainer(color_palette));

                let row = Row::new()
                    .push(Space::new(Length::Units(DEFAULT_PADDING), Length::Units(0)))
                    .push(details_container)
                    .push(Space::new(
                        Length::Units(DEFAULT_PADDING + 5),
                        Length::Units(0),
                    ))
                    .spacing(1);

                addon_column = addon_column
                    .push(Space::new(Length::FillPortion(1), Length::Units(1)))
                    .push(row);
            }
            ExpandType::Details(_) => {
                let notes = notes.unwrap_or_else(|| "No description for addon.".to_string());
                let author = author.unwrap_or_else(|| "-".to_string());
                let left_spacer = Space::new(Length::Units(DEFAULT_PADDING), Length::Units(0));
                let space = Space::new(Length::Units(0), Length::Units(DEFAULT_PADDING * 2));
                let bottom_space = Space::new(Length::Units(0), Length::Units(4));
                let notes_title_text = Text::new("Summary").size(DEFAULT_FONT_SIZE);
                let notes_text = Text::new(notes).size(DEFAULT_FONT_SIZE);
                let author_text = Text::new(author).size(DEFAULT_FONT_SIZE);
                let author_title_text = Text::new("Author(s)").size(DEFAULT_FONT_SIZE);
                let author_title_container = Container::new(author_title_text)
                    .style(style::BrightForegroundContainer(color_palette));
                let notes_title_container = Container::new(notes_title_text)
                    .style(style::BrightForegroundContainer(color_palette));

                let release_date_text: String = if let Some(package) = release_package {
                    let f = timeago::Formatter::new();
                    let now = Local::now();

                    if let Some(time) = package.date_time.as_ref() {
                        format!("is {}", f.convert_chrono(*time, now))
                    } else {
                        "".to_string()
                    }
                } else {
                    "has no avaiable release".to_string()
                };
                let release_date_text = Text::new(release_date_text).size(DEFAULT_FONT_SIZE);
                let release_date_text_container = Container::new(release_date_text)
                    .center_y()
                    .padding(5)
                    .style(style::NormalForegroundContainer(color_palette));

                let release_channel_title =
                    Text::new("Remote release channel").size(DEFAULT_FONT_SIZE);
                let release_channel_title_container = Container::new(release_channel_title)
                    .style(style::BrightForegroundContainer(color_palette));
                let release_channel_list = PickList::new(
                    &mut addon.pick_release_channel_state,
                    &ReleaseChannel::ALL[..],
                    Some(addon.release_channel),
                    Message::ReleaseChannelSelected,
                )
                .text_size(14)
                .width(Length::Units(100))
                .style(style::PickList(color_palette));

                let mut website_button = Button::new(
                    &mut addon.website_btn_state,
                    Text::new("Website").size(DEFAULT_FONT_SIZE),
                )
                .style(style::DefaultButton(color_palette));

                if let Some(link) = website_url {
                    website_button = website_button.on_press(Interaction::OpenLink(link));
                }

                let website_button: Element<Interaction> = website_button.into();

                let mut force_download_button = Button::new(
                    &mut addon.force_btn_state,
                    Text::new("Force update").size(DEFAULT_FONT_SIZE),
                )
                .style(style::DefaultButton(color_palette));

                // If we have a release package on addon, enable force update.
                if release_package.is_some() {
                    force_download_button = force_download_button
                        .on_press(Interaction::Update(addon.primary_folder_id.clone()));
                }

                let force_download_button: Element<Interaction> = force_download_button.into();

                let is_ignored = addon.state == AddonState::Ignored;
                let ignore_button_text = if is_ignored {
                    Text::new("Unignore").size(DEFAULT_FONT_SIZE)
                } else {
                    Text::new("Ignore").size(DEFAULT_FONT_SIZE)
                };

                let mut ignore_button =
                    Button::new(&mut addon.ignore_btn_state, ignore_button_text)
                        .on_press(Interaction::Ignore(addon.primary_folder_id.clone()))
                        .style(style::DefaultButton(color_palette));

                if is_ignored {
                    ignore_button = ignore_button
                        .on_press(Interaction::Unignore(addon.primary_folder_id.clone()));
                } else {
                    ignore_button = ignore_button
                        .on_press(Interaction::Ignore(addon.primary_folder_id.clone()));
                }

                let ignore_button: Element<Interaction> = ignore_button.into();

                let delete_button: Element<Interaction> = Button::new(
                    &mut addon.delete_btn_state,
                    Text::new("Delete").size(DEFAULT_FONT_SIZE),
                )
                .on_press(Interaction::Delete(addon.primary_folder_id.clone()))
                .style(style::DefaultDeleteButton(color_palette))
                .into();

                let test_row = Row::new()
                    .push(release_channel_list)
                    .push(release_date_text_container);

                let button_row = Row::new()
                    .push(Space::new(Length::Fill, Length::Units(0)))
                    .push(website_button.map(Message::Interaction))
                    .push(Space::new(Length::Units(5), Length::Units(0)))
                    .push(force_download_button.map(Message::Interaction))
                    .push(Space::new(Length::Units(5), Length::Units(0)))
                    .push(ignore_button.map(Message::Interaction))
                    .push(Space::new(Length::Units(5), Length::Units(0)))
                    .push(delete_button.map(Message::Interaction))
                    .width(Length::Fill);
                let column = Column::new()
                    .push(author_title_container)
                    .push(Space::new(Length::Units(0), Length::Units(3)))
                    .push(author_text)
                    .push(Space::new(Length::Units(0), Length::Units(15)))
                    .push(notes_title_container)
                    .push(Space::new(Length::Units(0), Length::Units(3)))
                    .push(notes_text)
                    .push(Space::new(Length::Units(0), Length::Units(15)))
                    .push(release_channel_title_container)
                    .push(Space::new(Length::Units(0), Length::Units(3)))
                    .push(test_row)
                    .push(space)
                    .push(button_row)
                    .push(bottom_space);
                let details_container = Container::new(column)
                    .width(Length::Fill)
                    .padding(20)
                    .style(style::FadedNormalForegroundContainer(color_palette));

                let row = Row::new()
                    .push(left_spacer)
                    .push(details_container)
                    .push(Space::new(
                        Length::Units(DEFAULT_PADDING + 5),
                        Length::Units(0),
                    ))
                    .spacing(1);

                addon_column = addon_column
                    .push(Space::new(Length::FillPortion(1), Length::Units(1)))
                    .push(row);
            }
            _ => {}
        }
    }

    Container::new(addon_column)
        .width(Length::Fill)
        .style(style::Row(color_palette))
}

fn row_title<T: PartialEq>(
    column_key: T,
    previous_column_key: Option<T>,
    previous_sort_direction: Option<SortDirection>,
    title: &str,
) -> String {
    if Some(column_key) == previous_column_key {
        match previous_sort_direction {
            Some(SortDirection::Asc) => format!("{} ▲", title),
            Some(SortDirection::Desc) => format!("{} ▼", title),
            _ => title.to_string(),
        }
    } else {
        title.to_string()
    }
}

pub fn addon_row_titles<'a>(
    color_palette: ColorPalette,
    addons: &[Addon],
    header_state: &'a mut header::State,
    column_state: &'a mut [ColumnState],
    previous_column_key: Option<ColumnKey>,
    previous_sort_direction: Option<SortDirection>,
) -> Header<'a, Message> {
    // A row containing titles above the addon rows.
    let mut row_titles = vec![];

    for column in column_state.iter_mut().filter(|c| !c.hidden) {
        let column_key = column.key;

        let row_title = row_title(
            column_key,
            previous_column_key,
            previous_sort_direction,
            &column.key.title(),
        );

        let mut row_header = Button::new(
            &mut column.btn_state,
            Text::new(row_title)
                .size(DEFAULT_FONT_SIZE)
                .width(Length::Fill),
        )
        .width(Length::Fill)
        .on_press(Interaction::SortColumn(column_key));

        if previous_column_key == Some(column_key) {
            row_header = row_header.style(style::SelectedColumnHeaderButton(color_palette));
        } else {
            row_header = row_header.style(style::ColumnHeaderButton(color_palette));
        }

        let row_header: Element<Interaction> = row_header.into();

        let row_container = Container::new(row_header.map(Message::Interaction))
            .width(column.width)
            .style(style::NormalBackgroundContainer(color_palette));

        // Only shows row titles if we have any addons.
        if !addons.is_empty() {
            row_titles.push((column.key.as_string(), row_container));
        }
    }

    Header::new(
        header_state,
        row_titles,
        Some(Length::Units(DEFAULT_PADDING)),
        Some(Length::Units(DEFAULT_PADDING + 5)),
    )
    .spacing(1)
    .height(Length::Units(25))
    .on_resize(3, |event| {
        Message::Interaction(Interaction::ResizeColumn(
            Mode::MyAddons(Flavor::default()),
            event,
        ))
    })
}

#[allow(clippy::too_many_arguments)]
pub fn menu_addons_container<'a>(
    color_palette: ColorPalette,
    flavor: Flavor,
    update_all_button_state: &'a mut button::State,
    refresh_button_state: &'a mut button::State,
    state: &HashMap<Mode, State>,
    addons: &[Addon],
    config: &Config,
) -> Container<'a, Message> {
    // MyAddons state.
    let default = &State::default();
    let state = state.get(&Mode::MyAddons(flavor)).unwrap_or(default);

    // A row contain general settings.
    let mut settings_row = Row::new().height(Length::Units(35));

    let mut update_all_button = Button::new(
        update_all_button_state,
        Text::new("Update All").size(DEFAULT_FONT_SIZE),
    )
    .style(style::DefaultButton(color_palette));

    let mut refresh_button = Button::new(
        refresh_button_state,
        Text::new("Refresh").size(DEFAULT_FONT_SIZE),
    )
    .style(style::DefaultButton(color_palette));

    // Is any addon performing an action.
    let addons_performing_actions = addons
        .iter()
        .any(|a| matches!(a.state, AddonState::Downloading | AddonState::Unpacking));

    // TODO: Fix
    let ajour_performing_actions = matches!(state, State::Loading);

    // Is any addon updtable.
    let any_addon_updatable = addons
        .iter()
        .any(|a| matches!(a.state, AddonState::Updatable));

    // Enable update_all_button if:
    //   - We have addons.
    //   - No addon is performing any task.
    //   - We have updatable addons.
    if !addons.is_empty() && !addons_performing_actions && any_addon_updatable {
        update_all_button = update_all_button.on_press(Interaction::UpdateAll);
    }

    // Enable refresh_button if:
    //   - No addon is performing any task.
    //   - Ajour isn't loading
    if !addons_performing_actions && !ajour_performing_actions && !matches!(state, State::Start) {
        refresh_button = refresh_button.on_press(Interaction::Refresh);
    }

    let update_all_button: Element<Interaction> = update_all_button.into();
    let refresh_button: Element<Interaction> = refresh_button.into();

    // Displays text depending on the state of the app.
    let flavor = config.wow.flavor;
    let ignored_addons = config.addons.ignored.get(&flavor);
    let parent_addons_count = addons
        .iter()
        .filter(|a| !a.is_ignored(ignored_addons))
        .count();

    let status_text = match state {
        State::Ready => Text::new(format!(
            "{} {} addons loaded",
            parent_addons_count,
            config.wow.flavor.to_string()
        ))
        .size(DEFAULT_FONT_SIZE),
        _ => Text::new(""),
    };

    let status_container = Container::new(status_text)
        .center_y()
        .padding(5)
        .style(style::NormalBackgroundContainer(color_palette));

    // Surrounds the elements with spacers, in order to make the GUI look good.
    settings_row = settings_row
        .push(Space::new(Length::Units(DEFAULT_PADDING), Length::Units(0)))
        .push(refresh_button.map(Message::Interaction))
        .push(Space::new(Length::Units(7), Length::Units(0)))
        .push(update_all_button.map(Message::Interaction))
        .push(Space::new(Length::Units(7), Length::Units(0)))
        .push(status_container)
        .push(Space::new(Length::Units(DEFAULT_PADDING), Length::Units(0)));

    // Add space above settings_row.
    let settings_column = Column::new()
        .push(Space::new(Length::Units(0), Length::Units(5)))
        .push(settings_row);

    // Wraps it in a container.
    Container::new(settings_column)
}

#[allow(clippy::too_many_arguments)]
pub fn menu_container<'a>(
    color_palette: ColorPalette,
    mode: &Mode,
    state: &HashMap<Mode, State>,
    error: &Option<String>,
    config: &Config,
    valid_flavors: &[Flavor],
    settings_button_state: &'a mut button::State,
    addon_mode_button_state: &'a mut button::State,
    catalog_mode_btn_state: &'a mut button::State,
    retail_btn_state: &'a mut button::State,
    retail_ptr_btn_state: &'a mut button::State,
    retail_beta_btn_state: &'a mut button::State,
    classic_btn_state: &'a mut button::State,
    classic_ptr_btn_state: &'a mut button::State,
    self_update_state: &'a mut SelfUpdateState,
) -> Container<'a, Message> {
    let flavor = config.wow.flavor;

    // State.
    let myaddons_state = state
        .get(&Mode::MyAddons(flavor))
        .cloned()
        .unwrap_or_default();

    // A row contain general settings.
    let mut settings_row = Row::new().height(Length::Units(50));

    let mut needs_update = false;

    let mut addons_mode_button = Button::new(
        addon_mode_button_state,
        Text::new("My Addons").size(DEFAULT_FONT_SIZE),
    )
    .style(style::DisabledDefaultButton(color_palette));

    let mut catalog_mode_button = Button::new(
        catalog_mode_btn_state,
        Text::new("Catalog").size(DEFAULT_FONT_SIZE),
    )
    .style(style::DisabledDefaultButton(color_palette));

    match mode {
        Mode::MyAddons(_) => {
            addons_mode_button =
                addons_mode_button.style(style::SelectedDefaultButton(color_palette));
            catalog_mode_button = catalog_mode_button.style(style::DefaultButton(color_palette));
        }
        Mode::Catalog => {
            addons_mode_button = addons_mode_button.style(style::DefaultButton(color_palette));
            catalog_mode_button =
                catalog_mode_button.style(style::SelectedDefaultButton(color_palette));
        }
    }

    if matches!(myaddons_state, State::Start) {
        addons_mode_button = addons_mode_button.style(style::DisabledDefaultButton(color_palette));
        catalog_mode_button =
            catalog_mode_button.style(style::DisabledDefaultButton(color_palette));
    } else {
        addons_mode_button =
            addons_mode_button.on_press(Interaction::ModeSelected(Mode::MyAddons(flavor)));
        catalog_mode_button =
            catalog_mode_button.on_press(Interaction::ModeSelected(Mode::Catalog));
    }

    let addons_mode_button: Element<Interaction> = addons_mode_button.into();
    let catalog_mode_button: Element<Interaction> = catalog_mode_button.into();

    let segmented_mode_control_container = Row::new()
        .push(addons_mode_button.map(Message::Interaction))
        .push(catalog_mode_button.map(Message::Interaction))
        .spacing(1);

    let mut retail_button = Button::new(
        retail_btn_state,
        Text::new(Flavor::Retail.to_string()).size(DEFAULT_FONT_SIZE),
    )
    .style(style::DisabledDefaultButton(color_palette))
    .on_press(Interaction::FlavorSelected(Flavor::Retail));

    let mut retail_ptr_button = Button::new(
        retail_ptr_btn_state,
        Text::new(Flavor::RetailPTR.to_string()).size(DEFAULT_FONT_SIZE),
    )
    .style(style::DisabledDefaultButton(color_palette))
    .on_press(Interaction::FlavorSelected(Flavor::RetailPTR));

    let mut retail_beta_button = Button::new(
        retail_beta_btn_state,
        Text::new(Flavor::RetailBeta.to_string()).size(DEFAULT_FONT_SIZE),
    )
    .style(style::DisabledDefaultButton(color_palette))
    .on_press(Interaction::FlavorSelected(Flavor::RetailBeta));

    let mut classic_button = Button::new(
        classic_btn_state,
        Text::new(Flavor::Classic.to_string()).size(DEFAULT_FONT_SIZE),
    )
    .style(style::DisabledDefaultButton(color_palette))
    .on_press(Interaction::FlavorSelected(Flavor::Classic));

    let mut classic_ptr_button = Button::new(
        classic_ptr_btn_state,
        Text::new(Flavor::ClassicPTR.to_string()).size(DEFAULT_FONT_SIZE),
    )
    .style(style::DisabledDefaultButton(color_palette))
    .on_press(Interaction::FlavorSelected(Flavor::ClassicPTR));

    match config.wow.flavor {
        Flavor::Retail => {
            retail_button = retail_button.style(style::SelectedDefaultButton(color_palette));
            retail_ptr_button = retail_ptr_button.style(style::DefaultButton(color_palette));
            retail_beta_button = retail_beta_button.style(style::DefaultButton(color_palette));
            classic_button = classic_button.style(style::DefaultButton(color_palette));
            classic_ptr_button = classic_ptr_button.style(style::DefaultButton(color_palette));
        }
        Flavor::RetailPTR => {
            retail_button = retail_button.style(style::DefaultButton(color_palette));
            retail_ptr_button =
                retail_ptr_button.style(style::SelectedDefaultButton(color_palette));
            retail_beta_button = retail_beta_button.style(style::DefaultButton(color_palette));
            classic_button = classic_button.style(style::DefaultButton(color_palette));
            classic_ptr_button = classic_ptr_button.style(style::DefaultButton(color_palette));
        }
        Flavor::RetailBeta => {
            retail_button = retail_button.style(style::DefaultButton(color_palette));
            retail_ptr_button = retail_ptr_button.style(style::DefaultButton(color_palette));
            retail_beta_button =
                retail_beta_button.style(style::SelectedDefaultButton(color_palette));
            classic_button = classic_button.style(style::DefaultButton(color_palette));
            classic_ptr_button = classic_ptr_button.style(style::DefaultButton(color_palette));
        }
        Flavor::Classic => {
            retail_button = retail_button.style(style::DefaultButton(color_palette));
            retail_ptr_button = retail_ptr_button.style(style::DefaultButton(color_palette));
            retail_beta_button = retail_beta_button.style(style::DefaultButton(color_palette));
            classic_button = classic_button.style(style::SelectedDefaultButton(color_palette));
            classic_ptr_button = classic_ptr_button.style(style::DefaultButton(color_palette));
        }
        Flavor::ClassicPTR => {
            retail_button = retail_button.style(style::DefaultButton(color_palette));
            retail_ptr_button = retail_ptr_button.style(style::DefaultButton(color_palette));
            retail_beta_button = retail_beta_button.style(style::DefaultButton(color_palette));
            classic_button = classic_button.style(style::DefaultButton(color_palette));
            classic_ptr_button =
                classic_ptr_button.style(style::SelectedDefaultButton(color_palette));
        }
    }

    let retail_button: Element<Interaction> = retail_button.into();
    let retail_ptr_button: Element<Interaction> = retail_ptr_button.into();
    let retail_beta_button: Element<Interaction> = retail_beta_button.into();
    let classic_button: Element<Interaction> = classic_button.into();
    let classic_ptr_button: Element<Interaction> = classic_ptr_button.into();

    let mut segmented_flavor_control_container = Row::new();

    if valid_flavors.len() > 1 {
        if valid_flavors.iter().any(|f| *f == Flavor::Retail) {
            segmented_flavor_control_container =
                segmented_flavor_control_container.push(retail_button.map(Message::Interaction))
        }

        if valid_flavors.iter().any(|f| *f == Flavor::RetailPTR) {
            segmented_flavor_control_container =
                segmented_flavor_control_container.push(retail_ptr_button.map(Message::Interaction))
        }

        if valid_flavors.iter().any(|f| *f == Flavor::RetailBeta) {
            segmented_flavor_control_container = segmented_flavor_control_container
                .push(retail_beta_button.map(Message::Interaction))
        }

        if valid_flavors.iter().any(|f| *f == Flavor::Classic) {
            segmented_flavor_control_container =
                segmented_flavor_control_container.push(classic_button.map(Message::Interaction))
        }

        if valid_flavors.iter().any(|f| *f == Flavor::ClassicPTR) {
            segmented_flavor_control_container = segmented_flavor_control_container
                .push(classic_ptr_button.map(Message::Interaction))
        }

        segmented_flavor_control_container = segmented_flavor_control_container.spacing(1);
    }

    // Displays an error, if any has occured.
    let error_text = if let Some(error) = error {
        Text::new(error).size(DEFAULT_FONT_SIZE)
    } else {
        // Display nothing.
        Text::new("")
    };

    let error_container = Container::new(error_text)
        .center_y()
        .center_x()
        .padding(5)
        .width(Length::Fill)
        .style(style::NormalErrorForegroundContainer(color_palette));

    let version_text = Text::new(if let Some(release) = &self_update_state.latest_release {
        if VersionCompare::compare_to(&release.tag_name, VERSION, &CompOp::Gt).unwrap_or(false) {
            needs_update = true;

            format!(
                "New Ajour version available {} -> {}",
                VERSION, &release.tag_name
            )
        } else {
            VERSION.to_owned()
        }
    } else {
        VERSION.to_owned()
    })
    .size(DEFAULT_FONT_SIZE)
    .horizontal_alignment(HorizontalAlignment::Right);

    let version_container = Container::new(version_text)
        .center_y()
        .padding(5)
        .style(style::NormalForegroundContainer(color_palette));

    let settings_button: Element<Interaction> = Button::new(
        settings_button_state,
        Text::new("Settings")
            .horizontal_alignment(HorizontalAlignment::Center)
            .size(DEFAULT_FONT_SIZE),
    )
    .style(style::DefaultButton(color_palette))
    .on_press(Interaction::Settings)
    .into();

    // Surrounds the elements with spacers, in order to make the GUI look good.
    settings_row = settings_row
        .push(Space::new(Length::Units(DEFAULT_PADDING), Length::Units(0)))
        .push(segmented_mode_control_container)
        .push(Space::new(Length::Units(20), Length::Units(0)))
        .push(segmented_flavor_control_container)
        .push(Space::new(Length::Units(DEFAULT_PADDING), Length::Units(0)))
        .push(error_container)
        .push(version_container);

    // Add download button to latest github release page if Ajour update is available.
    if needs_update {
        let text = self_update_state
            .status
            .as_ref()
            .map(|s| s.to_string())
            .unwrap_or_else(|| "Update".to_string());

        let mut new_release_button = Button::new(
            &mut self_update_state.btn_state,
            Text::new(&text).size(DEFAULT_FONT_SIZE),
        )
        .style(style::SecondaryButton(color_palette));

        new_release_button = new_release_button.on_press(Interaction::UpdateAjour);

        let new_release_button: Element<Interaction> = new_release_button.into();

        let spacer = Space::new(Length::Units(3), Length::Units(0));

        settings_row = settings_row.push(new_release_button.map(Message::Interaction));
        settings_row = settings_row.push(spacer);
    }

    settings_row = settings_row
        .push(settings_button.map(Message::Interaction))
        .push(Space::new(
            Length::Units(DEFAULT_PADDING + 5),
            Length::Units(0),
        ))
        .align_items(Align::Center);

    // Add space above settings_row.
    let settings_column = Column::new().push(settings_row);

    // Wraps it in a container.
    Container::new(settings_column).style(style::BrightForegroundContainer(color_palette))
}

pub fn status_container<'a>(
    color_palette: ColorPalette,
    title: &str,
    description: &str,
    onboarding_directory_btn_state: Option<&'a mut button::State>,
) -> Container<'a, Message> {
    let title = Text::new(title)
        .size(DEFAULT_FONT_SIZE)
        .width(Length::Fill)
        .horizontal_alignment(HorizontalAlignment::Center);
    let title_container = Container::new(title)
        .width(Length::Fill)
        .style(style::BrightBackgroundContainer(color_palette));

    let description = Text::new(description)
        .size(DEFAULT_FONT_SIZE)
        .width(Length::Fill)
        .horizontal_alignment(HorizontalAlignment::Center);
    let description_container = Container::new(description)
        .width(Length::Fill)
        .style(style::NormalBackgroundContainer(color_palette));

    let mut colum = Column::new()
        .push(title_container)
        .push(Space::new(Length::Units(0), Length::Units(2)))
        .push(description_container);

    if let (_, Some(btn_state)) = (State::Start, onboarding_directory_btn_state) {
        let onboarding_button_title_container =
            Container::new(Text::new("Select Directory").size(DEFAULT_FONT_SIZE))
                .width(Length::Units(100))
                .center_x()
                .align_x(Align::Center);
        let onboarding_button: Element<Interaction> =
            Button::new(btn_state, onboarding_button_title_container)
                .width(Length::Units(100))
                .style(style::DefaultButton(color_palette))
                .on_press(Interaction::OpenDirectory(DirectoryType::Wow))
                .into();

        colum = colum
            .push(Space::new(Length::Units(0), Length::Units(DEFAULT_PADDING)))
            .push(onboarding_button.map(Message::Interaction))
            .align_items(Align::Center);
    }

    Container::new(colum)
        .center_y()
        .center_x()
        .width(Length::Fill)
        .height(Length::Fill)
}

pub fn catalog_row_titles<'a>(
    color_palette: ColorPalette,
    catalog: &Catalog,
    header_state: &'a mut header::State,
    column_state: &'a mut [CatalogColumnState],
    previous_column_key: Option<CatalogColumnKey>,
    previous_sort_direction: Option<SortDirection>,
) -> Header<'a, Message> {
    // A row containing titles above the addon rows.
    let mut row_titles = vec![];

    for column in column_state.iter_mut().filter(|c| !c.hidden) {
        let column_key = column.key;

        let row_title = row_title(
            column_key,
            previous_column_key,
            previous_sort_direction,
            &column.key.title(),
        );

        let mut row_header = Button::new(
            &mut column.btn_state,
            Text::new(row_title)
                .size(DEFAULT_FONT_SIZE)
                .width(Length::Fill),
        )
        .width(Length::Fill);

        if column_key != CatalogColumnKey::Install {
            row_header = row_header.on_press(Interaction::SortCatalogColumn(column_key));
        }

        if previous_column_key == Some(column_key) {
            row_header = row_header.style(style::SelectedColumnHeaderButton(color_palette));
        } else if column_key == CatalogColumnKey::Install {
            row_header = row_header.style(style::UnclickableColumnHeaderButton(color_palette));
        } else {
            row_header = row_header.style(style::ColumnHeaderButton(color_palette));
        }

        let row_header: Element<Interaction> = row_header.into();

        let row_container = Container::new(row_header.map(Message::Interaction))
            .width(column.width)
            .style(style::NormalBackgroundContainer(color_palette));

        // Only shows row titles if we have any catalog results.
        if !catalog.addons.is_empty() {
            row_titles.push((column.key.as_string(), row_container));
        }
    }

    Header::new(
        header_state,
        row_titles,
        Some(Length::Units(DEFAULT_PADDING)),
        Some(Length::Units(DEFAULT_PADDING + 5)),
    )
    .spacing(1)
    .height(Length::Units(25))
    .on_resize(3, |event| {
        Message::Interaction(Interaction::ResizeColumn(Mode::Catalog, event))
    })
}

pub fn catalog_data_cell<'a, 'b>(
    color_palette: ColorPalette,
    config: &Config,
    addon: &'a mut CatalogRow,
    column_config: &'b [(CatalogColumnKey, Length, bool)],
    installed_for_flavor: bool,
    statuses: Vec<(Flavor, CatalogInstallStatus)>,
) -> Container<'a, Message> {
    let default_height = Length::Units(26);

    let mut row_containers = vec![];

    let addon_data = &addon.addon;
    let website_state = &mut addon.website_state;
    let install_button_state = &mut addon.install_button_state;

    let flavor_exists_for_addon = addon_data
        .game_versions
        .iter()
        .any(|gc| gc.flavor == config.wow.flavor.base_flavor());

    if let Some((idx, width)) = column_config
        .iter()
        .enumerate()
        .filter_map(|(idx, (key, width, hidden))| {
            if *key == CatalogColumnKey::Install && !hidden {
                Some((idx, width))
            } else {
                None
            }
        })
        .next()
    {
        let status = statuses
            .iter()
            .find(|(f, _)| *f == config.wow.flavor)
            .map(|(_, status)| *status);

        let install_text = Text::new(if !flavor_exists_for_addon {
            "N/A"
        } else {
            match status {
                Some(CatalogInstallStatus::Downloading) => "Downloading",
                Some(CatalogInstallStatus::Unpacking) => "Unpacking",
                Some(CatalogInstallStatus::Fingerprint) => "Hashing",
                Some(CatalogInstallStatus::Completed) => "Installed",
                Some(CatalogInstallStatus::Retry) => "Retry",
                Some(CatalogInstallStatus::Unavilable) => "Unavailable",
                None => {
                    if installed_for_flavor {
                        "Installed"
                    } else {
                        "Install"
                    }
                }
            }
        })
        .size(DEFAULT_FONT_SIZE);

        let install_wrapper = Container::new(install_text)
            .width(*width)
            .center_x()
            .align_x(Align::Center);

        let mut install_button = Button::new(install_button_state, install_wrapper)
            .style(style::DefaultButton(color_palette))
            .width(*width);

        if flavor_exists_for_addon
            && (status == Some(CatalogInstallStatus::Retry)
                || (status == None && !installed_for_flavor))
        {
            install_button = install_button.on_press(Interaction::CatalogInstall(
                addon_data.source,
                config.wow.flavor,
                addon_data.id,
            ));
        }

        let install_button: Element<Interaction> = install_button.into();

        let install_container = Container::new(install_button.map(Message::Interaction))
            .height(default_height)
            .width(*width)
            .center_y()
            .style(style::BrightForegroundContainer(color_palette));

        row_containers.push((idx, install_container));
    }

    if let Some((idx, width)) = column_config
        .iter()
        .enumerate()
        .filter_map(|(idx, (key, width, _))| {
            if *key == CatalogColumnKey::Title {
                Some((idx, width))
            } else {
                None
            }
        })
        .next()
    {
        let title = Text::new(&addon_data.name).size(DEFAULT_FONT_SIZE);
        let title_button: Element<Interaction> = Button::new(website_state, title)
            .style(style::BrightTextButton(color_palette))
            .on_press(Interaction::OpenLink(addon_data.website_url.clone()))
            .into();

        let title_container = Container::new(title_button.map(Message::Interaction))
            .height(default_height)
            .width(*width)
            .center_y()
            .style(style::BrightForegroundContainer(color_palette));

        row_containers.push((idx, title_container));
    }

    if let Some((idx, width)) = column_config
        .iter()
        .enumerate()
        .filter_map(|(idx, (key, width, hidden))| {
            if *key == CatalogColumnKey::Description && !hidden {
                Some((idx, width))
            } else {
                None
            }
        })
        .next()
    {
        let description = Text::new(&addon_data.summary).size(DEFAULT_FONT_SIZE);
        let description_container = Container::new(description)
            .height(default_height)
            .width(*width)
            .center_y()
            .padding(5)
            .style(style::NormalForegroundContainer(color_palette));

        row_containers.push((idx, description_container));
    }

    if let Some((idx, width)) = column_config
        .iter()
        .enumerate()
        .filter_map(|(idx, (key, width, hidden))| {
            if *key == CatalogColumnKey::Source && !hidden {
                Some((idx, width))
            } else {
                None
            }
        })
        .next()
    {
        let source = Text::new(&format!("{}", addon_data.source)).size(DEFAULT_FONT_SIZE);
        let source_container = Container::new(source)
            .height(default_height)
            .width(*width)
            .center_y()
            .center_x()
            .padding(5)
            .style(style::NormalForegroundContainer(color_palette));

        row_containers.push((idx, source_container));
    }

    if let Some((idx, width)) = column_config
        .iter()
        .enumerate()
        .filter_map(|(idx, (key, width, hidden))| {
            if *key == CatalogColumnKey::GameVersion && !hidden {
                Some((idx, width))
            } else {
                None
            }
        })
        .next()
    {
        let game_version_text = addon_data
            .game_versions
            .iter()
            .find(|gv| gv.flavor == config.wow.flavor.base_flavor())
            .map(|gv| gv.game_version.clone())
            .unwrap_or_else(|| "-".to_owned());

        let game_version_text = Text::new(game_version_text).size(DEFAULT_FONT_SIZE);
        let game_version_container = Container::new(game_version_text)
            .height(default_height)
            .width(*width)
            .center_y()
            .padding(5)
            .style(style::NormalForegroundContainer(color_palette));

        row_containers.push((idx, game_version_container));
    }

    if let Some((idx, width)) = column_config
        .iter()
        .enumerate()
        .filter_map(|(idx, (key, width, hidden))| {
            if *key == CatalogColumnKey::DateReleased && !hidden {
                Some((idx, width))
            } else {
                None
            }
        })
        .next()
    {
        let release_date_text: String = if let Some(date_released) = addon_data.date_released {
            let f = timeago::Formatter::new();
            let now = Local::now();
            f.convert_chrono(date_released, now)
        } else {
            "-".to_string()
        };
        let release_date_text = Text::new(release_date_text).size(DEFAULT_FONT_SIZE);
        let game_version_container = Container::new(release_date_text)
            .height(default_height)
            .width(*width)
            .center_y()
            .padding(5)
            .style(style::NormalForegroundContainer(color_palette));

        row_containers.push((idx, game_version_container));
    }

    if let Some((idx, width)) = column_config
        .iter()
        .enumerate()
        .filter_map(|(idx, (key, width, hidden))| {
            if *key == CatalogColumnKey::NumDownloads && !hidden {
                Some((idx, width))
            } else {
                None
            }
        })
        .next()
    {
        let num_downloads = Text::new(
            &addon_data
                .number_of_downloads
                .to_formatted_string(&Locale::en),
        )
        .size(DEFAULT_FONT_SIZE);
        let num_downloads_container = Container::new(num_downloads)
            .height(default_height)
            .width(*width)
            .center_y()
            .padding(5)
            .style(style::NormalForegroundContainer(color_palette));

        row_containers.push((idx, num_downloads_container));
    }

    let left_spacer = Space::new(Length::Units(DEFAULT_PADDING), Length::Units(0));
    let right_spacer = Space::new(Length::Units(DEFAULT_PADDING + 5), Length::Units(0));

    let mut row = Row::new().push(left_spacer).spacing(1);

    // Sort columns and push them into row
    row_containers.sort_by(|a, b| a.0.cmp(&b.0));
    for (_, elem) in row_containers.into_iter() {
        row = row.push(elem);
    }

    row = row.push(right_spacer);

    Container::new(row)
        .width(Length::Fill)
        .style(style::Row(color_palette))
}

pub fn addon_scrollable(
    color_palette: ColorPalette,
    state: &'_ mut scrollable::State,
) -> Scrollable<'_, Message> {
    Scrollable::new(state)
        .spacing(1)
        .height(Length::FillPortion(1))
        .style(style::Scrollable(color_palette))
}<|MERGE_RESOLUTION|>--- conflicted
+++ resolved
@@ -20,11 +20,8 @@
         HorizontalAlignment, Length, PickList, Row, Scrollable, Space, Text, VerticalAlignment,
     },
     num_format::{Locale, ToFormattedString},
-<<<<<<< HEAD
     std::collections::HashMap,
-=======
     version_compare::{CompOp, VersionCompare},
->>>>>>> e50518dd
     widgets::{header, Header},
 };
 
